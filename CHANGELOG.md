--- conflicted
+++ resolved
@@ -4,17 +4,11 @@
 The format is based on [Keep a Changelog](http://keepachangelog.com/) 
 and this project adheres to [Semantic Versioning](http://semver.org/).
 
-<<<<<<< HEAD
-## develop
-
-### Changed
+## [develop]
+
+### Changed
+- Remove `nowrap` from CEA-608 style to correctly render multiline cues
 - `PlaybackToggleButton` now also listens to `ON_PLAYING` in addition to `ON_PLAY`
-=======
-## [develop]
-
-### Changed
-- Remove `nowrap` from CEA-608 style to correctly render multiline cues
->>>>>>> 8362845c
 
 ## [2.10.3]
 
@@ -283,7 +277,6 @@
 ## 1.0.0 - 2017-02-03
 - First release
 
-[develop]: https://github.com/bitmovin/bitmovin-player-ui/compare/v2.10.3...develop
 [2.10.3]: https://github.com/bitmovin/bitmovin-player-ui/compare/v2.10.2...v2.10.3
 [2.10.2]: https://github.com/bitmovin/bitmovin-player-ui/compare/v2.10.1...v2.10.2
 [2.10.1]: https://github.com/bitmovin/bitmovin-player-ui/compare/v2.10.0...v2.10.1
