--- conflicted
+++ resolved
@@ -4,17 +4,15 @@
 The format is based on [Keep a Changelog](http://keepachangelog.com/) 
 and this project adheres to [Semantic Versioning](http://semver.org/).
 
-<<<<<<< HEAD
 ## [develop]
 
 ### Added
 - Support for player instances which inherits from the `BitmovinPlayer`
-=======
+
 ## [3.4.6]
 	
 ### Fixed
 - Allow npm package to be imported in server side app without `navigator` error
->>>>>>> 0f1a4716
 
 ## [3.4.5]
 
