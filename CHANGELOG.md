# Change Log
All notable changes to this project will be documented in this file.

The format is based on [Keep a Changelog](http://keepachangelog.com/) 
and this project adheres to [Semantic Versioning](http://semver.org/).

## [develop]

### Added
<<<<<<< HEAD
- The image attribute from a `SubtitleCueEvent` event will now be used to generate a html tag if the html attributes is empty
=======
- Default `ErrorMessageTranslator` with english error messages for the `ErrorMessageOverlay`
- `UIConfig.errorMessages` to allow customization of error messages via custom `ErrorMessageTranslator` | `ErrorMessageMap`
>>>>>>> 876c66b3

## [3.0.0 alpha]

This major release is adjusted to the changed API of Bitmovin Player v8.

### Changed
- Player type definitions updated to player v8
- `play` and `pause` calls during seeking now have the issuer `ui-seek` instead of `ui`

### Removed
- Everything deprecated in 2.x
- Player v7 feature detections and compatibility fallbacks

### Fixed
- Missing custom `SkipMessage` texts while playing an advertisement

## [2.18.0] (2018-08-08)

### Added
- UI element `ListBox` to display multiple selectable items ([#121](https://github.com/bitmovin/bitmovin-player-ui/issues/121))
- Icon for subtitles
- Icon for audio tracks
- Demo section within the UI variants in the playground
- Demo with separate `SettingsPanel`s for subtitles and audio tracks
- `UIContainerConfig.hidePlayerStateExceptions` option to configure player states in which the controls will not be hidden

### Changed
- SmallScreenUI: Move `RecommendationOverlay` behind `TitleBar` to avoid hidden `FullscreenToggleButton` in replay screen and prevent smartphone users from exiting fullscreen
- SmallScreenUI: Do not hide controls in replay screen

## [2.17.1] (2018-08-01)

### Fixed
- Rendering of single-image thumbnails
- Local storage detection in Firefox

## [2.17.0] (2018-07-10)

### Added
- `AirPlayToggleButton` to `modernSmallScreenUI` for MacOS devices
- `PictureInPictureToggleButton` to `modernSmallScreenUI` for MacOS devices
- `UIConfig.playbackSpeedSelectionEnabled` option to show/hide `PlaybackSpeedSelectBox` within the `SettingsPanel`

### Changed
- `PlaybackSpeedSelectBox` is no longer visible within the `SettingsPanel` by default

### Fixed
- Apply the IE/Firefox workaround of v2.16.0 to hide the hovered dropdown panel of a `SelectBox` also when the UI hides

## [2.16.0] (2018-06-27)

### Added
- Revert state of `PlaybackToggleButton` to paused if a play attempt is rejected (`ON_WARNING 5008`; e.g. in case of autoplay)
- `UIManager` API to dynamically manage `SeekBar` markers: `getTimelineMarkers`, `addTimelineMarker`, `removeTimelineMarker` ([#103](https://github.com/bitmovin/bitmovin-player-ui/issues/103))
- Interval marking with added property `TimelineMarker.duration` ([#103](https://github.com/bitmovin/bitmovin-player-ui/issues/103))
- Custom CSS classes on markers in `SeekBar` and `SeekBarLabel` through `TimelineMarker.cssClasses` ([#103](https://github.com/bitmovin/bitmovin-player-ui/issues/103))
- `ListSelectorConfig.filter` to filter items of auto-populated `SelectBox` implementations, e.g. `SubtitleSelectBox` ([#117](https://github.com/bitmovin/bitmovin-player-ui/pull/117))
- `ListSelectorConfig.translator` to translate item labels of auto-populated `SelectBox` implementations, e.g. `SubtitleSelectBox` ([#117](https://github.com/bitmovin/bitmovin-player-ui/pull/117))

### Changed
- Animate `HugePlaybackToggleButton` only on state changes (not when UI is initially loaded)
- Hide `HugePlaybackToggleButton` play animation when `config.playback.autoplay` is enabled or the player is already playing
- Consolidated configuration management of `UIConfig` from components into `UIManager`
- Configuration from the player source now takes precedence over the configuration passed into the `UIManager`

### Fixed
- IE & Firefox could leave the dropdown panel of an active/hovered `SelectBox` floating after the parent container (e.g. `SettingsPanel`) was hidden

## [2.15.0] (2018-06-08)

### Added
- `UIManager` API to switch UI variants: `UIConfig.autoUiVariantResolve`, `onUiVariantResolve` event, `getUiVariants`, `resolveUiVariant`, `switchToUiVariant` ([#102](https://github.com/bitmovin/bitmovin-player-ui/pull/102))

## [2.14.0] (2018-05-02)

License change from LGPLv3 to MIT.

### Added
- Subscribe to the `ON_PLAYBACK_SPEED_CHANGED` event to display the correct speed in the `PlaybackSpeedSelectBox`
- Prefer `on`/`off` over `addEventHandler`/`removeEventHandler` with player version 7.8+ to avoid deprecation log messages
- `data-bmpui-volume-level-tens` attribute on `VolumeToggleButton` for more granular styling of the volume icon
- `onClass`/`offClass` configuration properties in `ToggleButtonConfig` to allow customizing the state marker CSS class names

### Changed
- Removed `bmpui-low` marker class from `VolumeToggleButton` (replaced by `data-bmpui-volume-level-tens` attribute)
- Renamed `VolumeToggleButton` mute state marker CSS class names from `off`/`on` to `unmuted`/`muted`
- Change `VolumeToggleButton` into mute state when the player volume is set to `0` (avoids transitions from zero volume to muted)
- Set player volume to `10` when the player is unmuted and the volume is below `10` (avoids transitions from muted to zero volume)
- Removed volume level animation from `VolumeSlider`

### Fixed
- Initialize `ToggleButton` state at UI configuration
- `SettingsPanel` attempted to check `isActive` on non-`SettingsPanelItem` components (e.g. `CloseButton`)
- User interaction passthrough from `HugePlaybackToggleButton` to player when autoplay is blocked
- `SeekBar` bar levels and scrubber positioning in Android 4.4 WebView

## [2.13.0] (2018-03-15)

### Changed
- Consistent UI's prepared state detection by only looking at the player's ready state

## [2.12.1] (2018-02-21)

### Fixed
- Flickering heights of `SeekBar` and `VolumeSlider` bar indicators
- "Concurrent" modification of event handlers in `EventDispatcher` when a handler is unsubscribed by a handler

## [2.12.0] (2018-01-22)

### Changed
- Execute volume control availability test on dummy media element to prevent unexpected interference with muted autoplay

### Fixed
- Positioning of `SeekBar` markers was broken due to style changes in 2.11.0

## [2.11.0] (2017-12-22)

### Added
- Update `SeekBar` playback position of live streams with DVR window while playback is paused

### Changed
- Switch off live edge indicator in `PlaybackTimeLabel` when a live stream is paused

### Fixed
- Stop `SeekBar` smooth playback position updates on `ON_PLAYBACK_FINISHED`
- Centered `SeekBar` and `VolumeSlider` drag handles and make sure that all layers of the underlying bar have the same height

## [2.10.5] (2017-11-20)

### Changed
- `PlaybackToggleButton` now also listens to `ON_SOURCE_LOADED` and `ON_SOURCE_UNLOADED` to properly update the playback state when the source changes
- Update package dependencies
- Apply CEA-608 style to subtitles before they are added to the DOM to avoid "style flickering"

### Fixed
- Unnecessary line breaks in CEA-608 texts

## [2.10.4] (2017-10-30)

### Changed
- Remove `nowrap` from CEA-608 style to correctly render multiline cues
- `PlaybackToggleButton` now also listens to `ON_PLAYING` in addition to `ON_PLAY`

## [2.10.3] (2017-10-20)

### Fixed
- Handling of whitespaces in CEA-608 texts

## [2.10.2] (2017-10-19)

### Changed
- Rewritten CEA-608 text layouting
- Greatly simplified CEA-608 CSS style (`.{prefix}-ui-subtitle-overlay.{prefix}-cea608`)
- Calculate CEA-608 font size only with active CEA-608 cues

### Fixed
- Overlapping CEA-608 texts with large player aspect ratios

## [2.10.1] (2017-10-13)

### Changed
- Removed `VolumeControlButton`'s `VolumeSlider` slide-in animation in the legacy skin to fix the slider knob at 100% bug

### Fixed
- Vertical `VolumeSlider` knob in legacy skin was not visible when set to a low volume 
- Legacy skin's `VolumeSlider` knob was always rendered at 100% when appearing after being hidden
- Avoid `ItemSelectionList` DOM recreation on item selection to avoid unexpected events (e.g. `mouseenter`)

## [2.10.0] (2017-09-14)

### Added
- Update `AudioQualitySelectBox`/`VideoQualitySelectBox` entries when the period of a source changes

### Changed
- Export bundled UI (`bitmovinplayer-ui.js`) as UMD module (instead of global module)

### Fixed
- Fix `Uncaught TypeError` when `require`ing UI before player
- Don't write UI into global namespace (`bitmovin.playerui`) when loaded as module with `require`

## [2.9.0] (2017-08-24)

### Added
- Support CEA-608 subtitle positioning
- Added `ui` issuer parameter to all applicable player API calls (seek, timeshift, mute, unmute, setVolume)

### Changed
- Unified player API issuer parameter to always be `ui` instead of `ui-{componentName}`

### Fixed
- Select correct audio track after updating the items in `AudioTrackSelectBox`

## [2.8.3] (2017-08-01)

### Changed
- Use new quality change API in `AudioQualitySelectBox` and `VideoQualitySelectBox` for player >= 7.3.1 (selection is now synced with player-API `set[Audio|Video]Quality` calls)

## [2.8.2] (2017-08-01)

Release of this version went wrong and it was unpublished from NPM.

### Fixed
- Fix `animate-slide-in-from-bottom` SCSS mixin (fixes missing `VolumeSlider` slide-in animation of `VolumeControlButton` in the legacy skin)
- Fire `ON_READY` event if UI is loaded after player is ready to initialize all components correctly

## [2.8.1] (2017-07-26)

### Fixed
- Early quality selection in `AudioQualitySelectBox`/`VideoQualitySelectBox` before `ON_READY` broke players <= 7.2.5

## [2.8.0] (2017-07-25)

### Added
- Adds a `VolumeToggleButton` to the small screen UI

### Changed
- Moved all subtitle styling to CSS (default subtitle style is not overwritten any longer)

### Fixed
- Fix clearing of container components with `Container#removeComponents` (fixes sticky/duplicate subtitle issue)
- Fix updating container components with `Container#updateComponents` (fixes empty subtitles in IE11)
- Fix handling of duplicate subtitle cues (same text at same time) in `SubtitleOverlay` (fixes another sticky subtitle issue)
- Fix clearing of recommendations in `RecommendationOverlay` (fixes duplicate recommendations issue)
- Reset selected value in `ListSelector` when the items are cleared
- Updating selected value in `PlaybackSpeedSelectBox` when player is ready
- Fix video quality options for progressive streams (removed 'auto' option, preferred quality preselected)

## [2.7.1] (2017-07-06)

### Changed
- Throttled high-frequency API calls to the player from the `VolumeSlider` and `SeekBarLabel`

## [2.7.0] (2017-06-28)

### Added
- Add support for FCC compliant closed captions. Adds options on how captions are displayed, and a SubtitleSettingsPanel with the possibility to update the settings while playing the video.
- Add UI version property to global namespace (`bitmovin.playerui.version`)
- Add `UIConfig#container` config property to specify a custom place in the DOM where the UI will be put into. Can be used to place it somewhere else beside the default player figure.

## [2.6.0] (2017-06-27)

### Added
- Add an option to keep the UI always visible by setting the `UIContainerConfig#hideTimeout` to -1

### Changed
- Thumbnail size is no longer determined by the physical image size and can now be arbitrarily set by CSS

## [2.5.1] (2017-06-26)

No functional changes. Improves player API declarations, code linting configuration, and adds [contribution guidelines](CONTRIBUTING.md).

## [2.5.0] (2017-06-13)

### Added
- Add `UIConditionContext#adClientType` to be able to switch to different UI variants for different ad types
- Add `UIConditionContext#isPlaying` and resolve UI variants on `ON_PLAY` and `ON_PAUSED` to be able to switch between different UI variants for playing and paused states

### Changed
- NPM entry point changed from browserified standalone distributable file to CommonJS module (NPM package can now be used with Node and Browserify out-of-the-box)
- Deprecated `UIConditionContext#isAdWithUI`, use `adClientType` instead (`isAdWithUI` equals `context.adClientType === 'vast'`)

### Fixed
- Stop rendering loop of the `ErrorMessageOverlay` background canvas when UI is released
- Fix wrapped control bar in modern skin on iOS 8.2

## [2.4.0] (2017-06-08)

### Changed
- Resolve UI variants on `ON_READY`
- Improved UI variant switching by detecting the end of an ad when loading a new source during ad playback

### Fixed
- Fix subtitle line breaking

## [2.3.0] (2017-06-01)

UI does not crash any more when used with player 7.0, all other restrictions explained in [2.0.0](#200) still apply.

### Added
- Display subtitles in `SubtitleOverlay` with HTML markup if available instead of the plain text
- Update `AudioTrackSelectionBox` on new `ON_AUDIO_ADDED`/`ON_AUDIO_REMOVED` events in player 7.1.4 / 7.2.0

### Changed
- Detect live streams and time shift availability when configuring dependent components (`PlaybackTimeLabel`, `PlaybackToggleButton`, `SeekBar`) to adjust their mode independently from the player state changes
- Skip configuration of `PictureInPictureToggleButton` and `AirPlayToggleButton` and hide the components if functionality is not supported (when used with player 7.0)

### Fixed
- Fix settings panel closing when an option select box is open
- Fix crash of Gulp `serve` task on HTML file changes
- Fix `SeekBar` in legacy skin did not hide on `hide()`
- Fix missing audio track selection box in Safari with player 7.1.2 and 7.1.3
- Fix error in `SubtitleOverlay` when trying to remove an already cleared subtitle cue

## [2.2.0] (2017-05-05)

### Added
- Add `Container#removeComponents()` to remove all child components of a container
- Display multiple subtitle cues in parallel in `SubtitleOverlay`
- Add `getText()` method, `isEmpty()` method, and `onTextChanged` event to `Label`
- Add `TitleBarConfig#keepHiddenWithoutMetadata` to keep `TitleBar` hidden if metadata labels are empty

### Changed
- Do not display `TitleBar` in Cast UI when it does not contain any metadata (title/description)

### Fixed
- Clear `SubtitleOverlay` when playback is finished

## [2.1.1] (2017-05-03)

### Fixed
- Update playback position / volume indicator position in `SeekBar`/`VolumeSlider` when component is shown

## [2.1.0] (2017-05-02)

### Added
- Add `remote-control` marker class to `UIContainer` that is applied during an active remote control session (e.g. Cast session)
- Display play/pause button in smallscreen UI during an active remote control session (e.g. Cast session)

### Changed
- Adjust `CastStatusOverlay` font size and remove Cast icon (makes place for the playback toggle) in smallscreen UI
- Move `PlaybackToggleOverlay` over `CastStatusOverlay` in smallscreen UI to enable playback toggling

### Fixed
- Fix hiding of `HugePlaybackToggleButton` during Cast session initialization

## [2.0.4] (2017-04-28)

### Added
- Add `ErrorMessageOverlayConfig#messages` to translate and customize error messages in the `ErrorMessageOverlay`

## [2.0.3] (2017-04-25)

No functional changes. Fixes typo in the changelog.

## [2.0.2] (2017-04-25)

No functional changes. Adds a `prepublish` script to the NPM package so an incomplete version like `2.0.0` cannot happen to be published again.

## [2.0.1] (2017-04-24)

No functional changes. Fixes an incomplete NPM package published for `2.0.0`, which has been unpublished.

## [2.0.0] (2017-04-24)

Version 2.0 of the UI framework is built for player 7.1. If absolutely necessary, it can still be used with player 7.0, but certain restriction apply: Casting will not work correctly due to API improvements and a removed workaround, new components based on added API calls will fail (`AirPlayToggleButton`, `PictureInPictureToggleButton`) and need to be removed from the default UI, seeking before playback won't work due to a removed workaround, and audio/video quality changes through the API won't be picked up by the select boxes due to misnamed events.

### Added
- Add `AirPlayToggleButton` for AirPlay support on MacOS and iOS (player 7.1+)
- Add `PictureInPictureToggleButton` for picture-in-picture support on MacOS and iOS (player 7.1+)
- Add dynamic switching between different UIs based on various context properties (screen size, ads, mobile, fullscreen)
  - Add new `UIManager` constructor `(player: Player, uiVariants: UIVariant[], config?: UIConfig)` for dynamic switching
  - Add new `UIManager` constructor `(player: Player, ui: UIContainer, config?: UIConfig)` for simple cases with only one UI instance
  - Automatically display smallscreen UI on mobile devices in default modern UI
- Read metadata (title/description) from player source config if metadata in `UIConfig` is empty
- Refresh metadata when a new source is loaded into the player
- Add `release()` method to components to release resources and dependencies created during `configure(...)`
- Add `onConfigured` event to `UIManager` which gets fired once UI is ready (configured and added to DOM)
- Detect illegal circular references in UI component tree and throw error
- Add `VolumeSliderConfig#hideIfVolumeControlProhibited` flag to automatically hide the volume slider on platforms which prohibit programmatic volume control (currently only iOS)
- Add mouse hover-state to `Component`
  - `isHovered()` returns the current hover-state
  - `onHoverChanged` event with `ComponentHoverChangedEventArgs` is fired when the hover state changes
- Add `Spacer` component that just takes up space
- Read timeline markers from player source config (`source.markers`) if `UIConfig` does not contain markers
- Refresh timeline markers when a source is loaded/unloaded
- Read recommendations from player source config (`source.recommendations`) if `UIConfig` does not contain recommendations
- Refresh `RecommendationOverlay` when a source is loaded/unloaded
- Clear `MetadataLabel` when source is unloaded
- Add `SeekBarConfig#smoothPlaybackPositionUpdateIntervalMs` to configure or disable smooth playback position updates on the `SeekBar`
- Delay displaying of the `BufferingOverlay` by 1 second to bypass short stalls without the distraction of the overlay (configurable with `BufferingOverlayConfig#showDelayMs`)

### Changed
- Update Cast support for new Cast implementation in player 7.1
- Permanently display UI during a Cast session
- No more use of the player's global namespace
- Hide `ErrorOverlay` when a new source is loaded
- Hide `BufferingOverlay` when source is unloaded
- Do not attempt to show/hide components if they are already in the target state
- Display stop icon instead of pause icon on the `PlaybackToggleButton` for live streams without timeshift
- UI is no longer hidden while a control in the controlbar is hovered
- Instead of requiring two touches to start playback, the first touch now reveals UI and triggers playback at the same time (`UIContainer` with `HugePlaybackToggleButton`)
- Decreased `HugePlaybackButton`, `ErrorMessageOverlay` `BufferingOverlay`, and `SubtitleOverlay` font size in smallscreen UI
- Hide `RecommendationOverlay` when source is unloaded
- Listen to `ON_[AUDIO|VIDEO]_DOWNLOAD_QUALITY_CHANGE` events instead of `*_CHANGED` in `AudioQualitySelectBox`/`VideoQualitySelectBox` (download events were broken/misnamed in player 7.0)

### Removed
- Remove all transitions and animations from Cast receiver UI due to low rendering performance on Chromecast devices
- Remove Cast workarounds/hacks required for old Cast implementation in player 7.0
- Remove seek-before-play workaround (now directly supported by player 7.1)
- Remove `UIManager` constructor `(player: Player, playerUi: UIContainer, adsUi: UIContainer, config?: UIConfig)`, use new constructor with `UIVariant[]` instead
- Disable smooth seekbar update in Cast receiver UI for increased Chromecast performance

### Fixed
- Fix seekbar position indicator when seeking before playback
- Fix unloading/releasing of UI
- Fix wrong volume slider / seekbar positioning on UI startup and after loading a source
- Fix missing component exports to global JS namespace
- Fix timeshift support on live streams where timeshifting is not available from the beginning
- Fix wrongly detected live state of HLS streams in Chrome on Android
- Fix seekbar position update when player is already playing at UI initialization (e.g. when autoplay is enabled)
- Fix wrong `UIContainer` playback state class when creating UI in other states than idle and prepared
- Correctly initialize `VolumeToggleButton` low/high volume icon state

## [1.0.1] (2017-02-10)
### Fixed
- Fix thumbnail preview on the seekbar label

## 1.0.0 (2017-02-03)
- First release

[2.18.0]: https://github.com/bitmovin/bitmovin-player-ui/compare/v2.17.1...v2.18.0
[2.17.1]: https://github.com/bitmovin/bitmovin-player-ui/compare/v2.17.0...v2.17.1
[2.17.0]: https://github.com/bitmovin/bitmovin-player-ui/compare/v2.16.0...v2.17.0
[2.16.0]: https://github.com/bitmovin/bitmovin-player-ui/compare/v2.15.0...v2.16.0
[2.15.0]: https://github.com/bitmovin/bitmovin-player-ui/compare/v2.14.0...v2.15.0
[2.14.0]: https://github.com/bitmovin/bitmovin-player-ui/compare/v2.13.0...v2.14.0
[2.13.0]: https://github.com/bitmovin/bitmovin-player-ui/compare/v2.12.1...v2.13.0
[2.12.1]: https://github.com/bitmovin/bitmovin-player-ui/compare/v2.12.0...v2.12.1
[2.12.0]: https://github.com/bitmovin/bitmovin-player-ui/compare/v2.11.0...v2.12.0
[2.11.0]: https://github.com/bitmovin/bitmovin-player-ui/compare/v2.10.5...v2.11.0
[2.10.5]: https://github.com/bitmovin/bitmovin-player-ui/compare/v2.10.4...v2.10.5
[2.10.4]: https://github.com/bitmovin/bitmovin-player-ui/compare/v2.10.3...v2.10.4
[2.10.3]: https://github.com/bitmovin/bitmovin-player-ui/compare/v2.10.2...v2.10.3
[2.10.2]: https://github.com/bitmovin/bitmovin-player-ui/compare/v2.10.1...v2.10.2
[2.10.1]: https://github.com/bitmovin/bitmovin-player-ui/compare/v2.10.0...v2.10.1
[2.10.0]: https://github.com/bitmovin/bitmovin-player-ui/compare/v2.9.0...v2.10.0
[2.9.0]: https://github.com/bitmovin/bitmovin-player-ui/compare/v2.8.3...v2.9.0
[2.8.3]: https://github.com/bitmovin/bitmovin-player-ui/compare/v2.8.2...v2.8.3
[2.8.2]: https://github.com/bitmovin/bitmovin-player-ui/compare/v2.8.1...v2.8.2
[2.8.1]: https://github.com/bitmovin/bitmovin-player-ui/compare/v2.8.0...v2.8.1
[2.8.0]: https://github.com/bitmovin/bitmovin-player-ui/compare/v2.7.1...v2.8.0
[2.7.1]: https://github.com/bitmovin/bitmovin-player-ui/compare/v2.7.0...v2.7.1
[2.7.0]: https://github.com/bitmovin/bitmovin-player-ui/compare/v2.6.0...v2.7.0
[2.6.0]: https://github.com/bitmovin/bitmovin-player-ui/compare/v2.5.1...v2.6.0
[2.5.1]: https://github.com/bitmovin/bitmovin-player-ui/compare/v2.5.0...v2.5.1
[2.5.0]: https://github.com/bitmovin/bitmovin-player-ui/compare/v2.4.0...v2.5.0
[2.4.0]: https://github.com/bitmovin/bitmovin-player-ui/compare/v2.3.0...v2.4.0
[2.3.0]: https://github.com/bitmovin/bitmovin-player-ui/compare/v2.2.0...v2.3.0
[2.2.0]: https://github.com/bitmovin/bitmovin-player-ui/compare/v2.1.1...v2.2.0
[2.1.1]: https://github.com/bitmovin/bitmovin-player-ui/compare/v2.1.0...v2.1.1
[2.1.0]: https://github.com/bitmovin/bitmovin-player-ui/compare/v2.0.4...v2.1.0
[2.0.4]: https://github.com/bitmovin/bitmovin-player-ui/compare/v2.0.3...v2.0.4
[2.0.3]: https://github.com/bitmovin/bitmovin-player-ui/compare/v2.0.2...v2.0.3
[2.0.2]: https://github.com/bitmovin/bitmovin-player-ui/compare/v2.0.1...v2.0.2
[2.0.1]: https://github.com/bitmovin/bitmovin-player-ui/compare/v2.0.0...v2.0.1
[2.0.0]: https://github.com/bitmovin/bitmovin-player-ui/compare/v1.0.1...v2.0.0
[1.0.1]: https://github.com/bitmovin/bitmovin-player-ui/compare/v1.0.0...v1.0.1<|MERGE_RESOLUTION|>--- conflicted
+++ resolved
@@ -7,12 +7,9 @@
 ## [develop]
 
 ### Added
-<<<<<<< HEAD
 - The image attribute from a `SubtitleCueEvent` event will now be used to generate a html tag if the html attributes is empty
-=======
 - Default `ErrorMessageTranslator` with english error messages for the `ErrorMessageOverlay`
 - `UIConfig.errorMessages` to allow customization of error messages via custom `ErrorMessageTranslator` | `ErrorMessageMap`
->>>>>>> 876c66b3
 
 ## [3.0.0 alpha]
 
