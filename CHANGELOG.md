# Change Log
All notable changes to this project will be documented in this file.

The format is based on [Keep a Changelog](http://keepachangelog.com/) 
and this project adheres to [Semantic Versioning](http://semver.org/).

## [develop]

### Added
<<<<<<< HEAD
- Paging support for `SettingsPanel` via `SettingsPanelPage` to enable navigation to sub-settings

### Removed
- `SubtitleSettingsPanel` in favour of `SubtitleSettingsPanelPage` to use with the new navigation feature of `SettingsPanel`
=======
- Default `ErrorMessageTranslator` with english error messages for the `ErrorMessageOverlay`
- `UIConfig.errorMessages` to allow customization of error messages via custom `ErrorMessageTranslator` | `ErrorMessageMap`
>>>>>>> 876c66b3

## [3.0.0 alpha]

This major release is adjusted to the changed API of Bitmovin Player v8.

### Changed
- Player type definitions updated to player v8
- `play` and `pause` calls during seeking now have the issuer `ui-seek` instead of `ui`

### Removed
- Everything deprecated in 2.x
- Player v7 feature detections and compatibility fallbacks

### Fixed
- Missing custom `SkipMessage` texts while playing an advertisement

## [2.18.0] (2018-08-08)

### Added
- UI element `ListBox` to display multiple selectable items ([#121](https://github.com/bitmovin/bitmovin-player-ui/issues/121))
- Icon for subtitles
- Icon for audio tracks
- Demo section within the UI variants in the playground
- Demo with separate `SettingsPanel`s for subtitles and audio tracks
- `UIContainerConfig.hidePlayerStateExceptions` option to configure player states in which the controls will not be hidden

### Changed
- SmallScreenUI: Move `RecommendationOverlay` behind `TitleBar` to avoid hidden `FullscreenToggleButton` in replay screen and prevent smartphone users from exiting fullscreen
- SmallScreenUI: Do not hide controls in replay screen

## [2.17.1] (2018-08-01)

### Fixed
- Rendering of single-image thumbnails
- Local storage detection in Firefox

## [2.17.0] (2018-07-10)

### Added
- `AirPlayToggleButton` to `modernSmallScreenUI` for MacOS devices
- `PictureInPictureToggleButton` to `modernSmallScreenUI` for MacOS devices
- `UIConfig.playbackSpeedSelectionEnabled` option to show/hide `PlaybackSpeedSelectBox` within the `SettingsPanel`

### Changed
- `PlaybackSpeedSelectBox` is no longer visible within the `SettingsPanel` by default

### Fixed
- Apply the IE/Firefox workaround of v2.16.0 to hide the hovered dropdown panel of a `SelectBox` also when the UI hides

## [2.16.0] (2018-06-27)

### Added
- Revert state of `PlaybackToggleButton` to paused if a play attempt is rejected (`ON_WARNING 5008`; e.g. in case of autoplay)
- `UIManager` API to dynamically manage `SeekBar` markers: `getTimelineMarkers`, `addTimelineMarker`, `removeTimelineMarker` ([#103](https://github.com/bitmovin/bitmovin-player-ui/issues/103))
- Interval marking with added property `TimelineMarker.duration` ([#103](https://github.com/bitmovin/bitmovin-player-ui/issues/103))
- Custom CSS classes on markers in `SeekBar` and `SeekBarLabel` through `TimelineMarker.cssClasses` ([#103](https://github.com/bitmovin/bitmovin-player-ui/issues/103))
- `ListSelectorConfig.filter` to filter items of auto-populated `SelectBox` implementations, e.g. `SubtitleSelectBox` ([#117](https://github.com/bitmovin/bitmovin-player-ui/pull/117))
- `ListSelectorConfig.translator` to translate item labels of auto-populated `SelectBox` implementations, e.g. `SubtitleSelectBox` ([#117](https://github.com/bitmovin/bitmovin-player-ui/pull/117))

### Changed
- Animate `HugePlaybackToggleButton` only on state changes (not when UI is initially loaded)
- Hide `HugePlaybackToggleButton` play animation when `config.playback.autoplay` is enabled or the player is already playing
- Consolidated configuration management of `UIConfig` from components into `UIManager`
- Configuration from the player source now takes precedence over the configuration passed into the `UIManager`

### Fixed
- IE & Firefox could leave the dropdown panel of an active/hovered `SelectBox` floating after the parent container (e.g. `SettingsPanel`) was hidden

## [2.15.0] (2018-06-08)

### Added
- `UIManager` API to switch UI variants: `UIConfig.autoUiVariantResolve`, `onUiVariantResolve` event, `getUiVariants`, `resolveUiVariant`, `switchToUiVariant` ([#102](https://github.com/bitmovin/bitmovin-player-ui/pull/102))

## [2.14.0] (2018-05-02)

License change from LGPLv3 to MIT.

### Added
- Subscribe to the `ON_PLAYBACK_SPEED_CHANGED` event to display the correct speed in the `PlaybackSpeedSelectBox`
- Prefer `on`/`off` over `addEventHandler`/`removeEventHandler` with player version 7.8+ to avoid deprecation log messages
- `data-bmpui-volume-level-tens` attribute on `VolumeToggleButton` for more granular styling of the volume icon
- `onClass`/`offClass` configuration properties in `ToggleButtonConfig` to allow customizing the state marker CSS class names

### Changed
- Removed `bmpui-low` marker class from `VolumeToggleButton` (replaced by `data-bmpui-volume-level-tens` attribute)
- Renamed `VolumeToggleButton` mute state marker CSS class names from `off`/`on` to `unmuted`/`muted`
- Change `VolumeToggleButton` into mute state when the player volume is set to `0` (avoids transitions from zero volume to muted)
- Set player volume to `10` when the player is unmuted and the volume is below `10` (avoids transitions from muted to zero volume)
- Removed volume level animation from `VolumeSlider`

### Fixed
- Initialize `ToggleButton` state at UI configuration
- `SettingsPanel` attempted to check `isActive` on non-`SettingsPanelItem` components (e.g. `CloseButton`)
- User interaction passthrough from `HugePlaybackToggleButton` to player when autoplay is blocked
- `SeekBar` bar levels and scrubber positioning in Android 4.4 WebView

## [2.13.0] (2018-03-15)

### Changed
- Consistent UI's prepared state detection by only looking at the player's ready state

## [2.12.1] (2018-02-21)

### Fixed
- Flickering heights of `SeekBar` and `VolumeSlider` bar indicators
- "Concurrent" modification of event handlers in `EventDispatcher` when a handler is unsubscribed by a handler

## [2.12.0] (2018-01-22)

### Changed
- Execute volume control availability test on dummy media element to prevent unexpected interference with muted autoplay

### Fixed
- Positioning of `SeekBar` markers was broken due to style changes in 2.11.0

## [2.11.0] (2017-12-22)

### Added
- Update `SeekBar` playback position of live streams with DVR window while playback is paused

### Changed
- Switch off live edge indicator in `PlaybackTimeLabel` when a live stream is paused

### Fixed
- Stop `SeekBar` smooth playback position updates on `ON_PLAYBACK_FINISHED`
- Centered `SeekBar` and `VolumeSlider` drag handles and make sure that all layers of the underlying bar have the same height

## [2.10.5] (2017-11-20)

### Changed
- `PlaybackToggleButton` now also listens to `ON_SOURCE_LOADED` and `ON_SOURCE_UNLOADED` to properly update the playback state when the source changes
- Update package dependencies
- Apply CEA-608 style to subtitles before they are added to the DOM to avoid "style flickering"

### Fixed
- Unnecessary line breaks in CEA-608 texts

## [2.10.4] (2017-10-30)

### Changed
- Remove `nowrap` from CEA-608 style to correctly render multiline cues
- `PlaybackToggleButton` now also listens to `ON_PLAYING` in addition to `ON_PLAY`

## [2.10.3] (2017-10-20)

### Fixed
- Handling of whitespaces in CEA-608 texts

## [2.10.2] (2017-10-19)

### Changed
- Rewritten CEA-608 text layouting
- Greatly simplified CEA-608 CSS style (`.{prefix}-ui-subtitle-overlay.{prefix}-cea608`)
- Calculate CEA-608 font size only with active CEA-608 cues

### Fixed
- Overlapping CEA-608 texts with large player aspect ratios

## [2.10.1] (2017-10-13)

### Changed
- Removed `VolumeControlButton`'s `VolumeSlider` slide-in animation in the legacy skin to fix the slider knob at 100% bug

### Fixed
- Vertical `VolumeSlider` knob in legacy skin was not visible when set to a low volume 
- Legacy skin's `VolumeSlider` knob was always rendered at 100% when appearing after being hidden
- Avoid `ItemSelectionList` DOM recreation on item selection to avoid unexpected events (e.g. `mouseenter`)

## [2.10.0] (2017-09-14)

### Added
- Update `AudioQualitySelectBox`/`VideoQualitySelectBox` entries when the period of a source changes

### Changed
- Export bundled UI (`bitmovinplayer-ui.js`) as UMD module (instead of global module)

### Fixed
- Fix `Uncaught TypeError` when `require`ing UI before player
- Don't write UI into global namespace (`bitmovin.playerui`) when loaded as module with `require`

## [2.9.0] (2017-08-24)

### Added
- Support CEA-608 subtitle positioning
- Added `ui` issuer parameter to all applicable player API calls (seek, timeshift, mute, unmute, setVolume)

### Changed
- Unified player API issuer parameter to always be `ui` instead of `ui-{componentName}`

### Fixed
- Select correct audio track after updating the items in `AudioTrackSelectBox`

## [2.8.3] (2017-08-01)

### Changed
- Use new quality change API in `AudioQualitySelectBox` and `VideoQualitySelectBox` for player >= 7.3.1 (selection is now synced with player-API `set[Audio|Video]Quality` calls)

## [2.8.2] (2017-08-01)

Release of this version went wrong and it was unpublished from NPM.

### Fixed
- Fix `animate-slide-in-from-bottom` SCSS mixin (fixes missing `VolumeSlider` slide-in animation of `VolumeControlButton` in the legacy skin)
- Fire `ON_READY` event if UI is loaded after player is ready to initialize all components correctly

## [2.8.1] (2017-07-26)

### Fixed
- Early quality selection in `AudioQualitySelectBox`/`VideoQualitySelectBox` before `ON_READY` broke players <= 7.2.5

## [2.8.0] (2017-07-25)

### Added
- Adds a `VolumeToggleButton` to the small screen UI

### Changed
- Moved all subtitle styling to CSS (default subtitle style is not overwritten any longer)

### Fixed
- Fix clearing of container components with `Container#removeComponents` (fixes sticky/duplicate subtitle issue)
- Fix updating container components with `Container#updateComponents` (fixes empty subtitles in IE11)
- Fix handling of duplicate subtitle cues (same text at same time) in `SubtitleOverlay` (fixes another sticky subtitle issue)
- Fix clearing of recommendations in `RecommendationOverlay` (fixes duplicate recommendations issue)
- Reset selected value in `ListSelector` when the items are cleared
- Updating selected value in `PlaybackSpeedSelectBox` when player is ready
- Fix video quality options for progressive streams (removed 'auto' option, preferred quality preselected)

## [2.7.1] (2017-07-06)

### Changed
- Throttled high-frequency API calls to the player from the `VolumeSlider` and `SeekBarLabel`

## [2.7.0] (2017-06-28)

### Added
- Add support for FCC compliant closed captions. Adds options on how captions are displayed, and a SubtitleSettingsPanel with the possibility to update the settings while playing the video.
- Add UI version property to global namespace (`bitmovin.playerui.version`)
- Add `UIConfig#container` config property to specify a custom place in the DOM where the UI will be put into. Can be used to place it somewhere else beside the default player figure.

## [2.6.0] (2017-06-27)

### Added
- Add an option to keep the UI always visible by setting the `UIContainerConfig#hideTimeout` to -1

### Changed
- Thumbnail size is no longer determined by the physical image size and can now be arbitrarily set by CSS

## [2.5.1] (2017-06-26)

No functional changes. Improves player API declarations, code linting configuration, and adds [contribution guidelines](CONTRIBUTING.md).

## [2.5.0] (2017-06-13)

### Added
- Add `UIConditionContext#adClientType` to be able to switch to different UI variants for different ad types
- Add `UIConditionContext#isPlaying` and resolve UI variants on `ON_PLAY` and `ON_PAUSED` to be able to switch between different UI variants for playing and paused states

### Changed
- NPM entry point changed from browserified standalone distributable file to CommonJS module (NPM package can now be used with Node and Browserify out-of-the-box)
- Deprecated `UIConditionContext#isAdWithUI`, use `adClientType` instead (`isAdWithUI` equals `context.adClientType === 'vast'`)

### Fixed
- Stop rendering loop of the `ErrorMessageOverlay` background canvas when UI is released
- Fix wrapped control bar in modern skin on iOS 8.2

## [2.4.0] (2017-06-08)

### Changed
- Resolve UI variants on `ON_READY`
- Improved UI variant switching by detecting the end of an ad when loading a new source during ad playback

### Fixed
- Fix subtitle line breaking

## [2.3.0] (2017-06-01)

UI does not crash any more when used with player 7.0, all other restrictions explained in [2.0.0](#200) still apply.

### Added
- Display subtitles in `SubtitleOverlay` with HTML markup if available instead of the plain text
- Update `AudioTrackSelectionBox` on new `ON_AUDIO_ADDED`/`ON_AUDIO_REMOVED` events in player 7.1.4 / 7.2.0

### Changed
- Detect live streams and time shift availability when configuring dependent components (`PlaybackTimeLabel`, `PlaybackToggleButton`, `SeekBar`) to adjust their mode independently from the player state changes
- Skip configuration of `PictureInPictureToggleButton` and `AirPlayToggleButton` and hide the components if functionality is not supported (when used with player 7.0)

### Fixed
- Fix settings panel closing when an option select box is open
- Fix crash of Gulp `serve` task on HTML file changes
- Fix `SeekBar` in legacy skin did not hide on `hide()`
- Fix missing audio track selection box in Safari with player 7.1.2 and 7.1.3
- Fix error in `SubtitleOverlay` when trying to remove an already cleared subtitle cue

## [2.2.0] (2017-05-05)

### Added
- Add `Container#removeComponents()` to remove all child components of a container
- Display multiple subtitle cues in parallel in `SubtitleOverlay`
- Add `getText()` method, `isEmpty()` method, and `onTextChanged` event to `Label`
- Add `TitleBarConfig#keepHiddenWithoutMetadata` to keep `TitleBar` hidden if metadata labels are empty

### Changed
- Do not display `TitleBar` in Cast UI when it does not contain any metadata (title/description)

### Fixed
- Clear `SubtitleOverlay` when playback is finished

## [2.1.1] (2017-05-03)

### Fixed
- Update playback position / volume indicator position in `SeekBar`/`VolumeSlider` when component is shown

## [2.1.0] (2017-05-02)

### Added
- Add `remote-control` marker class to `UIContainer` that is applied during an active remote control session (e.g. Cast session)
- Display play/pause button in smallscreen UI during an active remote control session (e.g. Cast session)

### Changed
- Adjust `CastStatusOverlay` font size and remove Cast icon (makes place for the playback toggle) in smallscreen UI
- Move `PlaybackToggleOverlay` over `CastStatusOverlay` in smallscreen UI to enable playback toggling

### Fixed
- Fix hiding of `HugePlaybackToggleButton` during Cast session initialization

## [2.0.4] (2017-04-28)

### Added
- Add `ErrorMessageOverlayConfig#messages` to translate and customize error messages in the `ErrorMessageOverlay`

## [2.0.3] (2017-04-25)

No functional changes. Fixes typo in the changelog.

## [2.0.2] (2017-04-25)

No functional changes. Adds a `prepublish` script to the NPM package so an incomplete version like `2.0.0` cannot happen to be published again.

## [2.0.1] (2017-04-24)

No functional changes. Fixes an incomplete NPM package published for `2.0.0`, which has been unpublished.

## [2.0.0] (2017-04-24)

Version 2.0 of the UI framework is built for player 7.1. If absolutely necessary, it can still be used with player 7.0, but certain restriction apply: Casting will not work correctly due to API improvements and a removed workaround, new components based on added API calls will fail (`AirPlayToggleButton`, `PictureInPictureToggleButton`) and need to be removed from the default UI, seeking before playback won't work due to a removed workaround, and audio/video quality changes through the API won't be picked up by the select boxes due to misnamed events.

### Added
- Add `AirPlayToggleButton` for AirPlay support on MacOS and iOS (player 7.1+)
- Add `PictureInPictureToggleButton` for picture-in-picture support on MacOS and iOS (player 7.1+)
- Add dynamic switching between different UIs based on various context properties (screen size, ads, mobile, fullscreen)
  - Add new `UIManager` constructor `(player: Player, uiVariants: UIVariant[], config?: UIConfig)` for dynamic switching
  - Add new `UIManager` constructor `(player: Player, ui: UIContainer, config?: UIConfig)` for simple cases with only one UI instance
  - Automatically display smallscreen UI on mobile devices in default modern UI
- Read metadata (title/description) from player source config if metadata in `UIConfig` is empty
- Refresh metadata when a new source is loaded into the player
- Add `release()` method to components to release resources and dependencies created during `configure(...)`
- Add `onConfigured` event to `UIManager` which gets fired once UI is ready (configured and added to DOM)
- Detect illegal circular references in UI component tree and throw error
- Add `VolumeSliderConfig#hideIfVolumeControlProhibited` flag to automatically hide the volume slider on platforms which prohibit programmatic volume control (currently only iOS)
- Add mouse hover-state to `Component`
  - `isHovered()` returns the current hover-state
  - `onHoverChanged` event with `ComponentHoverChangedEventArgs` is fired when the hover state changes
- Add `Spacer` component that just takes up space
- Read timeline markers from player source config (`source.markers`) if `UIConfig` does not contain markers
- Refresh timeline markers when a source is loaded/unloaded
- Read recommendations from player source config (`source.recommendations`) if `UIConfig` does not contain recommendations
- Refresh `RecommendationOverlay` when a source is loaded/unloaded
- Clear `MetadataLabel` when source is unloaded
- Add `SeekBarConfig#smoothPlaybackPositionUpdateIntervalMs` to configure or disable smooth playback position updates on the `SeekBar`
- Delay displaying of the `BufferingOverlay` by 1 second to bypass short stalls without the distraction of the overlay (configurable with `BufferingOverlayConfig#showDelayMs`)

### Changed
- Update Cast support for new Cast implementation in player 7.1
- Permanently display UI during a Cast session
- No more use of the player's global namespace
- Hide `ErrorOverlay` when a new source is loaded
- Hide `BufferingOverlay` when source is unloaded
- Do not attempt to show/hide components if they are already in the target state
- Display stop icon instead of pause icon on the `PlaybackToggleButton` for live streams without timeshift
- UI is no longer hidden while a control in the controlbar is hovered
- Instead of requiring two touches to start playback, the first touch now reveals UI and triggers playback at the same time (`UIContainer` with `HugePlaybackToggleButton`)
- Decreased `HugePlaybackButton`, `ErrorMessageOverlay` `BufferingOverlay`, and `SubtitleOverlay` font size in smallscreen UI
- Hide `RecommendationOverlay` when source is unloaded
- Listen to `ON_[AUDIO|VIDEO]_DOWNLOAD_QUALITY_CHANGE` events instead of `*_CHANGED` in `AudioQualitySelectBox`/`VideoQualitySelectBox` (download events were broken/misnamed in player 7.0)

### Removed
- Remove all transitions and animations from Cast receiver UI due to low rendering performance on Chromecast devices
- Remove Cast workarounds/hacks required for old Cast implementation in player 7.0
- Remove seek-before-play workaround (now directly supported by player 7.1)
- Remove `UIManager` constructor `(player: Player, playerUi: UIContainer, adsUi: UIContainer, config?: UIConfig)`, use new constructor with `UIVariant[]` instead
- Disable smooth seekbar update in Cast receiver UI for increased Chromecast performance

### Fixed
- Fix seekbar position indicator when seeking before playback
- Fix unloading/releasing of UI
- Fix wrong volume slider / seekbar positioning on UI startup and after loading a source
- Fix missing component exports to global JS namespace
- Fix timeshift support on live streams where timeshifting is not available from the beginning
- Fix wrongly detected live state of HLS streams in Chrome on Android
- Fix seekbar position update when player is already playing at UI initialization (e.g. when autoplay is enabled)
- Fix wrong `UIContainer` playback state class when creating UI in other states than idle and prepared
- Correctly initialize `VolumeToggleButton` low/high volume icon state

## [1.0.1] (2017-02-10)
### Fixed
- Fix thumbnail preview on the seekbar label

## 1.0.0 (2017-02-03)
- First release

[2.18.0]: https://github.com/bitmovin/bitmovin-player-ui/compare/v2.17.1...v2.18.0
[2.17.1]: https://github.com/bitmovin/bitmovin-player-ui/compare/v2.17.0...v2.17.1
[2.17.0]: https://github.com/bitmovin/bitmovin-player-ui/compare/v2.16.0...v2.17.0
[2.16.0]: https://github.com/bitmovin/bitmovin-player-ui/compare/v2.15.0...v2.16.0
[2.15.0]: https://github.com/bitmovin/bitmovin-player-ui/compare/v2.14.0...v2.15.0
[2.14.0]: https://github.com/bitmovin/bitmovin-player-ui/compare/v2.13.0...v2.14.0
[2.13.0]: https://github.com/bitmovin/bitmovin-player-ui/compare/v2.12.1...v2.13.0
[2.12.1]: https://github.com/bitmovin/bitmovin-player-ui/compare/v2.12.0...v2.12.1
[2.12.0]: https://github.com/bitmovin/bitmovin-player-ui/compare/v2.11.0...v2.12.0
[2.11.0]: https://github.com/bitmovin/bitmovin-player-ui/compare/v2.10.5...v2.11.0
[2.10.5]: https://github.com/bitmovin/bitmovin-player-ui/compare/v2.10.4...v2.10.5
[2.10.4]: https://github.com/bitmovin/bitmovin-player-ui/compare/v2.10.3...v2.10.4
[2.10.3]: https://github.com/bitmovin/bitmovin-player-ui/compare/v2.10.2...v2.10.3
[2.10.2]: https://github.com/bitmovin/bitmovin-player-ui/compare/v2.10.1...v2.10.2
[2.10.1]: https://github.com/bitmovin/bitmovin-player-ui/compare/v2.10.0...v2.10.1
[2.10.0]: https://github.com/bitmovin/bitmovin-player-ui/compare/v2.9.0...v2.10.0
[2.9.0]: https://github.com/bitmovin/bitmovin-player-ui/compare/v2.8.3...v2.9.0
[2.8.3]: https://github.com/bitmovin/bitmovin-player-ui/compare/v2.8.2...v2.8.3
[2.8.2]: https://github.com/bitmovin/bitmovin-player-ui/compare/v2.8.1...v2.8.2
[2.8.1]: https://github.com/bitmovin/bitmovin-player-ui/compare/v2.8.0...v2.8.1
[2.8.0]: https://github.com/bitmovin/bitmovin-player-ui/compare/v2.7.1...v2.8.0
[2.7.1]: https://github.com/bitmovin/bitmovin-player-ui/compare/v2.7.0...v2.7.1
[2.7.0]: https://github.com/bitmovin/bitmovin-player-ui/compare/v2.6.0...v2.7.0
[2.6.0]: https://github.com/bitmovin/bitmovin-player-ui/compare/v2.5.1...v2.6.0
[2.5.1]: https://github.com/bitmovin/bitmovin-player-ui/compare/v2.5.0...v2.5.1
[2.5.0]: https://github.com/bitmovin/bitmovin-player-ui/compare/v2.4.0...v2.5.0
[2.4.0]: https://github.com/bitmovin/bitmovin-player-ui/compare/v2.3.0...v2.4.0
[2.3.0]: https://github.com/bitmovin/bitmovin-player-ui/compare/v2.2.0...v2.3.0
[2.2.0]: https://github.com/bitmovin/bitmovin-player-ui/compare/v2.1.1...v2.2.0
[2.1.1]: https://github.com/bitmovin/bitmovin-player-ui/compare/v2.1.0...v2.1.1
[2.1.0]: https://github.com/bitmovin/bitmovin-player-ui/compare/v2.0.4...v2.1.0
[2.0.4]: https://github.com/bitmovin/bitmovin-player-ui/compare/v2.0.3...v2.0.4
[2.0.3]: https://github.com/bitmovin/bitmovin-player-ui/compare/v2.0.2...v2.0.3
[2.0.2]: https://github.com/bitmovin/bitmovin-player-ui/compare/v2.0.1...v2.0.2
[2.0.1]: https://github.com/bitmovin/bitmovin-player-ui/compare/v2.0.0...v2.0.1
[2.0.0]: https://github.com/bitmovin/bitmovin-player-ui/compare/v1.0.1...v2.0.0
[1.0.1]: https://github.com/bitmovin/bitmovin-player-ui/compare/v1.0.0...v1.0.1<|MERGE_RESOLUTION|>--- conflicted
+++ resolved
@@ -7,15 +7,12 @@
 ## [develop]
 
 ### Added
-<<<<<<< HEAD
 - Paging support for `SettingsPanel` via `SettingsPanelPage` to enable navigation to sub-settings
+- Default `ErrorMessageTranslator` with english error messages for the `ErrorMessageOverlay`
+- `UIConfig.errorMessages` to allow customization of error messages via custom `ErrorMessageTranslator` | `ErrorMessageMap`
 
 ### Removed
 - `SubtitleSettingsPanel` in favour of `SubtitleSettingsPanelPage` to use with the new navigation feature of `SettingsPanel`
-=======
-- Default `ErrorMessageTranslator` with english error messages for the `ErrorMessageOverlay`
-- `UIConfig.errorMessages` to allow customization of error messages via custom `ErrorMessageTranslator` | `ErrorMessageMap`
->>>>>>> 876c66b3
 
 ## [3.0.0 alpha]
 
