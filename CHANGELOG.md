--- conflicted
+++ resolved
@@ -7,11 +7,8 @@
 ## [development]
 
 ### Added
-<<<<<<< HEAD
+- Subscribe to the `ON_PLAYBACK_SPEED_CHANGED` event to display the correct speed in the `PlaybackSpeedSelectBox`
 - Prefer `on`/`off` over `addEventHandler`/`removeEventHandler` with player version 7.8+ to avoid deprecation log messages
-=======
-- Subscribe to the `ON_PLAYBACK_SPEED_CHANGED` event to display the correct speed in the `PlaybackSpeedSelectBox`
->>>>>>> ee1c7e81
 
 ## [2.13.0]
 
