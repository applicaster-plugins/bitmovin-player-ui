# Change Log
All notable changes to this project will be documented in this file.

The format is based on [Keep a Changelog](http://keepachangelog.com/) 
and this project adheres to [Semantic Versioning](http://semver.org/).

<<<<<<< HEAD
## [3.0.0 alpha]

This major release is adjusted to the changed API of Bitmovin Player v8.

### Changed
- Player type definitions updated to player v8

### Removed
- Everything deprecated in 2.x
- Player v7 feature detections and compatibility fallbacks

## [develop]
=======
## [2.17.1]
>>>>>>> 4e80a8ca

### Fixed
- Rendering of single-image thumbnails
- Local storage detection in Firefox

## [2.17.0]

### Added
- `AirPlayToggleButton` to `modernSmallScreenUI` for MacOS devices
- `PictureInPictureToggleButton` to `modernSmallScreenUI` for MacOS devices
- `UIConfig.playbackSpeedSelectionEnabled` option to show/hide `PlaybackSpeedSelectBox` within the `SettingsPanel`

### Changed
- `PlaybackSpeedSelectBox` is no longer visible within the `SettingsPanel` by default

### Fixed
- Apply the IE/Firefox workaround of v2.16.0 to hide the hovered dropdown panel of a `SelectBox` also when the UI hides

## [2.16.0]

### Added
- Revert state of `PlaybackToggleButton` to paused if a play attempt is rejected (`ON_WARNING 5008`; e.g. in case of autoplay)
- `UIManager` API to dynamically manage `SeekBar` markers: `getTimelineMarkers`, `addTimelineMarker`, `removeTimelineMarker` ([#103](https://github.com/bitmovin/bitmovin-player-ui/issues/103))
- Interval marking with added property `TimelineMarker.duration` ([#103](https://github.com/bitmovin/bitmovin-player-ui/issues/103))
- Custom CSS classes on markers in `SeekBar` and `SeekBarLabel` through `TimelineMarker.cssClasses` ([#103](https://github.com/bitmovin/bitmovin-player-ui/issues/103))
- `ListSelectorConfig.filter` to filter items of auto-populated `SelectBox` implementations, e.g. `SubtitleSelectBox` ([#117](https://github.com/bitmovin/bitmovin-player-ui/pull/117))
- `ListSelectorConfig.translator` to translate item labels of auto-populated `SelectBox` implementations, e.g. `SubtitleSelectBox` ([#117](https://github.com/bitmovin/bitmovin-player-ui/pull/117))

### Changed
- Animate `HugePlaybackToggleButton` only on state changes (not when UI is initially loaded)
- Hide `HugePlaybackToggleButton` play animation when `config.playback.autoplay` is enabled or the player is already playing
- Consolidated configuration management of `UIConfig` from components into `UIManager`
- Configuration from the player source now takes precedence over the configuration passed into the `UIManager`

### Fixed
- IE & Firefox could leave the dropdown panel of an active/hovered `SelectBox` floating after the parent container (e.g. `SettingsPanel`) was hidden

## [2.15.0]

### Added
- `UIManager` API to switch UI variants: `UIConfig.autoUiVariantResolve`, `onUiVariantResolve` event, `getUiVariants`, `resolveUiVariant`, `switchToUiVariant` ([#102](https://github.com/bitmovin/bitmovin-player-ui/pull/102))

## [2.14.0]

License change from LGPLv3 to MIT.

### Added
- Subscribe to the `ON_PLAYBACK_SPEED_CHANGED` event to display the correct speed in the `PlaybackSpeedSelectBox`
- Prefer `on`/`off` over `addEventHandler`/`removeEventHandler` with player version 7.8+ to avoid deprecation log messages
- `data-bmpui-volume-level-tens` attribute on `VolumeToggleButton` for more granular styling of the volume icon
- `onClass`/`offClass` configuration properties in `ToggleButtonConfig` to allow customizing the state marker CSS class names

### Changed
- Removed `bmpui-low` marker class from `VolumeToggleButton` (replaced by `data-bmpui-volume-level-tens` attribute)
- Renamed `VolumeToggleButton` mute state marker CSS class names from `off`/`on` to `unmuted`/`muted`
- Change `VolumeToggleButton` into mute state when the player volume is set to `0` (avoids transitions from zero volume to muted)
- Set player volume to `10` when the player is unmuted and the volume is below `10` (avoids transitions from muted to zero volume)
- Removed volume level animation from `VolumeSlider`

### Fixed
- Initialize `ToggleButton` state at UI configuration
- `SettingsPanel` attempted to check `isActive` on non-`SettingsPanelItem` components (e.g. `CloseButton`)
- User interaction passthrough from `HugePlaybackToggleButton` to player when autoplay is blocked
- `SeekBar` bar levels and scrubber positioning in Android 4.4 WebView

## [2.13.0]

### Changed
- Consistent UI's prepared state detection by only looking at the player's ready state

## [2.12.1]

### Fixed
- Flickering heights of `SeekBar` and `VolumeSlider` bar indicators
- "Concurrent" modification of event handlers in `EventDispatcher` when a handler is unsubscribed by a handler

## [2.12.0]

### Changed
- Execute volume control availability test on dummy media element to prevent unexpected interference with muted autoplay

### Fixed
- Positioning of `SeekBar` markers was broken due to style changes in 2.11.0

## [2.11.0]

### Added
- Update `SeekBar` playback position of live streams with DVR window while playback is paused

### Changed
- Switch off live edge indicator in `PlaybackTimeLabel` when a live stream is paused

### Fixed
- Stop `SeekBar` smooth playback position updates on `ON_PLAYBACK_FINISHED`
- Centered `SeekBar` and `VolumeSlider` drag handles and make sure that all layers of the underlying bar have the same height

## [2.10.5]

### Changed
- `PlaybackToggleButton` now also listens to `ON_SOURCE_LOADED` and `ON_SOURCE_UNLOADED` to properly update the playback state when the source changes
- Update package dependencies
- Apply CEA-608 style to subtitles before they are added to the DOM to avoid "style flickering"

### Fixed
- Unnecessary line breaks in CEA-608 texts

## [2.10.4]

### Changed
- Remove `nowrap` from CEA-608 style to correctly render multiline cues
- `PlaybackToggleButton` now also listens to `ON_PLAYING` in addition to `ON_PLAY`

## [2.10.3]

### Fixed
- Handling of whitespaces in CEA-608 texts

## [2.10.2]

### Changed
- Rewritten CEA-608 text layouting
- Greatly simplified CEA-608 CSS style (`.{prefix}-ui-subtitle-overlay.{prefix}-cea608`)
- Calculate CEA-608 font size only with active CEA-608 cues

### Fixed
- Overlapping CEA-608 texts with large player aspect ratios

## [2.10.1]

### Changed
- Removed `VolumeControlButton`'s `VolumeSlider` slide-in animation in the legacy skin to fix the slider knob at 100% bug

### Fixed
- Vertical `VolumeSlider` knob in legacy skin was not visible when set to a low volume 
- Legacy skin's `VolumeSlider` knob was always rendered at 100% when appearing after being hidden
- Avoid `ItemSelectionList` DOM recreation on item selection to avoid unexpected events (e.g. `mouseenter`)

## [2.10.0]

### Added
- Update `AudioQualitySelectBox`/`VideoQualitySelectBox` entries when the period of a source changes

### Changed
- Export bundled UI (`bitmovinplayer-ui.js`) as UMD module (instead of global module)

### Fixed
- Fix `Uncaught TypeError` when `require`ing UI before player
- Don't write UI into global namespace (`bitmovin.playerui`) when loaded as module with `require`

## [2.9.0]

### Added
- Support CEA-608 subtitle positioning
- Added `ui` issuer parameter to all applicable player API calls (seek, timeshift, mute, unmute, setVolume)

### Changed
- Unified player API issuer parameter to always be `ui` instead of `ui-{componentName}`

### Fixed
- Select correct audio track after updating the items in `AudioTrackSelectBox`

## [2.8.3]

### Changed
- Use new quality change API in `AudioQualitySelectBox` and `VideoQualitySelectBox` for player >= 7.3.1 (selection is now synced with player-API `set[Audio|Video]Quality` calls)

## [2.8.2]

Release of this version went wrong and it was unpublished from NPM.

### Fixed
- Fix `animate-slide-in-from-bottom` SCSS mixin (fixes missing `VolumeSlider` slide-in animation of `VolumeControlButton` in the legacy skin)
- Fire `ON_READY` event if UI is loaded after player is ready to initialize all components correctly

## [2.8.1]

### Fixed
- Early quality selection in `AudioQualitySelectBox`/`VideoQualitySelectBox` before `ON_READY` broke players <= 7.2.5

## [2.8.0]

### Added
- Adds a `VolumeToggleButton` to the small screen UI

### Changed
- Moved all subtitle styling to CSS (default subtitle style is not overwritten any longer)

### Fixed
- Fix clearing of container components with `Container#removeComponents` (fixes sticky/duplicate subtitle issue)
- Fix updating container components with `Container#updateComponents` (fixes empty subtitles in IE11)
- Fix handling of duplicate subtitle cues (same text at same time) in `SubtitleOverlay` (fixes another sticky subtitle issue)
- Fix clearing of recommendations in `RecommendationOverlay` (fixes duplicate recommendations issue)
- Reset selected value in `ListSelector` when the items are cleared
- Updating selected value in `PlaybackSpeedSelectBox` when player is ready
- Fix video quality options for progressive streams (removed 'auto' option, preferred quality preselected)

## [2.7.1]

### Changed
- Throttled high-frequency API calls to the player from the `VolumeSlider` and `SeekBarLabel`

## [2.7.0]

### Added
- Add support for FCC compliant closed captions. Adds options on how captions are displayed, and a SubtitleSettingsPanel with the possibility to update the settings while playing the video.
- Add UI version property to global namespace (`bitmovin.playerui.version`)
- Add `UIConfig#container` config property to specify a custom place in the DOM where the UI will be put into. Can be used to place it somewhere else beside the default player figure.

## [2.6.0]

### Added
- Add an option to keep the UI always visible by setting the `UIContainerConfig#hideTimeout` to -1

### Changed
- Thumbnail size is no longer determined by the physical image size and can now be arbitrarily set by CSS

## [2.5.1]

No functional changes. Improves player API declarations, code linting configuration, and adds [contribution guidelines](CONTRIBUTING.md).

## [2.5.0]

### Added
- Add `UIConditionContext#adClientType` to be able to switch to different UI variants for different ad types
- Add `UIConditionContext#isPlaying` and resolve UI variants on `ON_PLAY` and `ON_PAUSED` to be able to switch between different UI variants for playing and paused states

### Changed
- NPM entry point changed from browserified standalone distributable file to CommonJS module (NPM package can now be used with Node and Browserify out-of-the-box)
- Deprecated `UIConditionContext#isAdWithUI`, use `adClientType` instead (`isAdWithUI` equals `context.adClientType === 'vast'`)

### Fixed
- Stop rendering loop of the `ErrorMessageOverlay` background canvas when UI is released
- Fix wrapped control bar in modern skin on iOS 8.2

## [2.4.0]

### Changed
- Resolve UI variants on `ON_READY`
- Improved UI variant switching by detecting the end of an ad when loading a new source during ad playback

### Fixed
- Fix subtitle line breaking

## [2.3.0]

UI does not crash any more when used with player 7.0, all other restrictions explained in [2.0.0](#200) still apply.

### Added
- Display subtitles in `SubtitleOverlay` with HTML markup if available instead of the plain text
- Update `AudioTrackSelectionBox` on new `ON_AUDIO_ADDED`/`ON_AUDIO_REMOVED` events in player 7.1.4 / 7.2.0

### Changed
- Detect live streams and time shift availability when configuring dependent components (`PlaybackTimeLabel`, `PlaybackToggleButton`, `SeekBar`) to adjust their mode independently from the player state changes
- Skip configuration of `PictureInPictureToggleButton` and `AirPlayToggleButton` and hide the components if functionality is not supported (when used with player 7.0)

### Fixed
- Fix settings panel closing when an option select box is open
- Fix crash of Gulp `serve` task on HTML file changes
- Fix `SeekBar` in legacy skin did not hide on `hide()`
- Fix missing audio track selection box in Safari with player 7.1.2 and 7.1.3
- Fix error in `SubtitleOverlay` when trying to remove an already cleared subtitle cue

## [2.2.0]

### Added
- Add `Container#removeComponents()` to remove all child components of a container
- Display multiple subtitle cues in parallel in `SubtitleOverlay`
- Add `getText()` method, `isEmpty()` method, and `onTextChanged` event to `Label`
- Add `TitleBarConfig#keepHiddenWithoutMetadata` to keep `TitleBar` hidden if metadata labels are empty

### Changed
- Do not display `TitleBar` in Cast UI when it does not contain any metadata (title/description)

### Fixed
- Clear `SubtitleOverlay` when playback is finished

## [2.1.1]

### Fixed
- Update playback position / volume indicator position in `SeekBar`/`VolumeSlider` when component is shown

## [2.1.0]

### Added
- Add `remote-control` marker class to `UIContainer` that is applied during an active remote control session (e.g. Cast session)
- Display play/pause button in smallscreen UI during an active remote control session (e.g. Cast session)

### Changed
- Adjust `CastStatusOverlay` font size and remove Cast icon (makes place for the playback toggle) in smallscreen UI
- Move `PlaybackToggleOverlay` over `CastStatusOverlay` in smallscreen UI to enable playback toggling

### Fixed
- Fix hiding of `HugePlaybackToggleButton` during Cast session initialization

## [2.0.4]

### Added
- Add `ErrorMessageOverlayConfig#messages` to translate and customize error messages in the `ErrorMessageOverlay`

## [2.0.3]

No functional changes. Fixes typo in the changelog.

## [2.0.2]

No functional changes. Adds a `prepublish` script to the NPM package so an incomplete version like `2.0.0` cannot happen to be published again.

## [2.0.1]

No functional changes. Fixes an incomplete NPM package published for `2.0.0`, which has been unpublished.

## [2.0.0]

Version 2.0 of the UI framework is built for player 7.1. If absolutely necessary, it can still be used with player 7.0, but certain restriction apply: Casting will not work correctly due to API improvements and a removed workaround, new components based on added API calls will fail (`AirPlayToggleButton`, `PictureInPictureToggleButton`) and need to be removed from the default UI, seeking before playback won't work due to a removed workaround, and audio/video quality changes through the API won't be picked up by the select boxes due to misnamed events.

### Added
- Add `AirPlayToggleButton` for AirPlay support on MacOS and iOS (player 7.1+)
- Add `PictureInPictureToggleButton` for picture-in-picture support on MacOS and iOS (player 7.1+)
- Add dynamic switching between different UIs based on various context properties (screen size, ads, mobile, fullscreen)
  - Add new `UIManager` constructor `(player: Player, uiVariants: UIVariant[], config?: UIConfig)` for dynamic switching
  - Add new `UIManager` constructor `(player: Player, ui: UIContainer, config?: UIConfig)` for simple cases with only one UI instance
  - Automatically display smallscreen UI on mobile devices in default modern UI
- Read metadata (title/description) from player source config if metadata in `UIConfig` is empty
- Refresh metadata when a new source is loaded into the player
- Add `release()` method to components to release resources and dependencies created during `configure(...)`
- Add `onConfigured` event to `UIManager` which gets fired once UI is ready (configured and added to DOM)
- Detect illegal circular references in UI component tree and throw error
- Add `VolumeSliderConfig#hideIfVolumeControlProhibited` flag to automatically hide the volume slider on platforms which prohibit programmatic volume control (currently only iOS)
- Add mouse hover-state to `Component`
  - `isHovered()` returns the current hover-state
  - `onHoverChanged` event with `ComponentHoverChangedEventArgs` is fired when the hover state changes
- Add `Spacer` component that just takes up space
- Read timeline markers from player source config (`source.markers`) if `UIConfig` does not contain markers
- Refresh timeline markers when a source is loaded/unloaded
- Read recommendations from player source config (`source.recommendations`) if `UIConfig` does not contain recommendations
- Refresh `RecommendationOverlay` when a source is loaded/unloaded
- Clear `MetadataLabel` when source is unloaded
- Add `SeekBarConfig#smoothPlaybackPositionUpdateIntervalMs` to configure or disable smooth playback position updates on the `SeekBar`
- Delay displaying of the `BufferingOverlay` by 1 second to bypass short stalls without the distraction of the overlay (configurable with `BufferingOverlayConfig#showDelayMs`)

### Changed
- Update Cast support for new Cast implementation in player 7.1
- Permanently display UI during a Cast session
- No more use of the player's global namespace
- Hide `ErrorOverlay` when a new source is loaded
- Hide `BufferingOverlay` when source is unloaded
- Do not attempt to show/hide components if they are already in the target state
- Display stop icon instead of pause icon on the `PlaybackToggleButton` for live streams without timeshift
- UI is no longer hidden while a control in the controlbar is hovered
- Instead of requiring two touches to start playback, the first touch now reveals UI and triggers playback at the same time (`UIContainer` with `HugePlaybackToggleButton`)
- Decreased `HugePlaybackButton`, `ErrorMessageOverlay` `BufferingOverlay`, and `SubtitleOverlay` font size in smallscreen UI
- Hide `RecommendationOverlay` when source is unloaded
- Listen to `ON_[AUDIO|VIDEO]_DOWNLOAD_QUALITY_CHANGE` events instead of `*_CHANGED` in `AudioQualitySelectBox`/`VideoQualitySelectBox` (download events were broken/misnamed in player 7.0)

### Removed
- Remove all transitions and animations from Cast receiver UI due to low rendering performance on Chromecast devices
- Remove Cast workarounds/hacks required for old Cast implementation in player 7.0
- Remove seek-before-play workaround (now directly supported by player 7.1)
- Remove `UIManager` constructor `(player: Player, playerUi: UIContainer, adsUi: UIContainer, config?: UIConfig)`, use new constructor with `UIVariant[]` instead
- Disable smooth seekbar update in Cast receiver UI for increased Chromecast performance

### Fixed
- Fix seekbar position indicator when seeking before playback
- Fix unloading/releasing of UI
- Fix wrong volume slider / seekbar positioning on UI startup and after loading a source
- Fix missing component exports to global JS namespace
- Fix timeshift support on live streams where timeshifting is not available from the beginning
- Fix wrongly detected live state of HLS streams in Chrome on Android
- Fix seekbar position update when player is already playing at UI initialization (e.g. when autoplay is enabled)
- Fix wrong `UIContainer` playback state class when creating UI in other states than idle and prepared
- Correctly initialize `VolumeToggleButton` low/high volume icon state

## [1.0.1] - 2017-02-10
### Fixed
- Fix thumbnail preview on the seekbar label

## 1.0.0 - 2017-02-03
- First release

[2.17.1]: https://github.com/bitmovin/bitmovin-player-ui/compare/v2.17.0...v2.17.1
[2.17.0]: https://github.com/bitmovin/bitmovin-player-ui/compare/v2.16.0...v2.17.0
[2.16.0]: https://github.com/bitmovin/bitmovin-player-ui/compare/v2.15.0...v2.16.0
[2.15.0]: https://github.com/bitmovin/bitmovin-player-ui/compare/v2.14.0...v2.15.0
[2.14.0]: https://github.com/bitmovin/bitmovin-player-ui/compare/v2.13.0...v2.14.0
[2.13.0]: https://github.com/bitmovin/bitmovin-player-ui/compare/v2.12.1...v2.13.0
[2.12.1]: https://github.com/bitmovin/bitmovin-player-ui/compare/v2.12.0...v2.12.1
[2.12.0]: https://github.com/bitmovin/bitmovin-player-ui/compare/v2.11.0...v2.12.0
[2.11.0]: https://github.com/bitmovin/bitmovin-player-ui/compare/v2.10.5...v2.11.0
[2.10.5]: https://github.com/bitmovin/bitmovin-player-ui/compare/v2.10.4...v2.10.5
[2.10.4]: https://github.com/bitmovin/bitmovin-player-ui/compare/v2.10.3...v2.10.4
[2.10.3]: https://github.com/bitmovin/bitmovin-player-ui/compare/v2.10.2...v2.10.3
[2.10.2]: https://github.com/bitmovin/bitmovin-player-ui/compare/v2.10.1...v2.10.2
[2.10.1]: https://github.com/bitmovin/bitmovin-player-ui/compare/v2.10.0...v2.10.1
[2.10.0]: https://github.com/bitmovin/bitmovin-player-ui/compare/v2.9.0...v2.10.0
[2.9.0]: https://github.com/bitmovin/bitmovin-player-ui/compare/v2.8.3...v2.9.0
[2.8.3]: https://github.com/bitmovin/bitmovin-player-ui/compare/v2.8.2...v2.8.3
[2.8.2]: https://github.com/bitmovin/bitmovin-player-ui/compare/v2.8.1...v2.8.2
[2.8.1]: https://github.com/bitmovin/bitmovin-player-ui/compare/v2.8.0...v2.8.1
[2.8.0]: https://github.com/bitmovin/bitmovin-player-ui/compare/v2.7.1...v2.8.0
[2.7.1]: https://github.com/bitmovin/bitmovin-player-ui/compare/v2.7.0...v2.7.1
[2.7.0]: https://github.com/bitmovin/bitmovin-player-ui/compare/v2.6.0...v2.7.0
[2.6.0]: https://github.com/bitmovin/bitmovin-player-ui/compare/v2.5.1...v2.6.0
[2.5.1]: https://github.com/bitmovin/bitmovin-player-ui/compare/v2.5.0...v2.5.1
[2.5.0]: https://github.com/bitmovin/bitmovin-player-ui/compare/v2.4.0...v2.5.0
[2.4.0]: https://github.com/bitmovin/bitmovin-player-ui/compare/v2.3.0...v2.4.0
[2.3.0]: https://github.com/bitmovin/bitmovin-player-ui/compare/v2.2.0...v2.3.0
[2.2.0]: https://github.com/bitmovin/bitmovin-player-ui/compare/v2.1.1...v2.2.0
[2.1.1]: https://github.com/bitmovin/bitmovin-player-ui/compare/v2.1.0...v2.1.1
[2.1.0]: https://github.com/bitmovin/bitmovin-player-ui/compare/v2.0.4...v2.1.0
[2.0.4]: https://github.com/bitmovin/bitmovin-player-ui/compare/v2.0.3...v2.0.4
[2.0.3]: https://github.com/bitmovin/bitmovin-player-ui/compare/v2.0.2...v2.0.3
[2.0.2]: https://github.com/bitmovin/bitmovin-player-ui/compare/v2.0.1...v2.0.2
[2.0.1]: https://github.com/bitmovin/bitmovin-player-ui/compare/v2.0.0...v2.0.1
[2.0.0]: https://github.com/bitmovin/bitmovin-player-ui/compare/v1.0.1...v2.0.0
[1.0.1]: https://github.com/bitmovin/bitmovin-player-ui/compare/v1.0.0...v1.0.1<|MERGE_RESOLUTION|>--- conflicted
+++ resolved
@@ -4,7 +4,6 @@
 The format is based on [Keep a Changelog](http://keepachangelog.com/) 
 and this project adheres to [Semantic Versioning](http://semver.org/).
 
-<<<<<<< HEAD
 ## [3.0.0 alpha]
 
 This major release is adjusted to the changed API of Bitmovin Player v8.
@@ -16,10 +15,7 @@
 - Everything deprecated in 2.x
 - Player v7 feature detections and compatibility fallbacks
 
-## [develop]
-=======
 ## [2.17.1]
->>>>>>> 4e80a8ca
 
 ### Fixed
 - Rendering of single-image thumbnails
