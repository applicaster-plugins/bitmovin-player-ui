# Change Log
All notable changes to this project will be documented in this file.

The format is based on [Keep a Changelog](http://keepachangelog.com/) 
and this project adheres to [Semantic Versioning](http://semver.org/).

<<<<<<< HEAD
## [develop]

### Added
- Support for regions in TTML subtitles
=======
## [3.7.0]

### Added
- Thumbnail preview support for live streams

### Changed
- UI no longer hides in `Prepared`, `Paused` or `Finished` state
>>>>>>> b27b531b

## [3.6.1]

### Fixed
- Ads UI not being hidden when the Player is unloaded during ad playback

## [3.6.0]

### Added
- `PlaybackTimeLabelMode.RemainingTime` to display the remaining time of the content

### Changed
- Improved documentation about time / number formats which can be used in `AdMessageLabel` placeholders
- TypeScript update to 3.4.5
- Improved generic type inheritance of `Component` `Config`s ([#74](https://github.com/bitmovin/bitmovin-player-ui/issues/74))

### Fixed
- Incorrect calculation of `SettingsPanelPage` dimensions in transition animation
- Navigation for more than two `SettingsPanelPage`s

## [3.5.0]

### Added
- Support for player instances which inherits from the `BitmovinPlayer`

### Changed
- `ListBox` no longer recreates itself after the list was updated

### Fixed
- UI not hiding after selecting an item within a `ListBox`

## [3.4.6]
	
### Fixed
- Allow npm package to be imported in server side app without `navigator` error

## [3.4.5]

### Fixed
- Wrong state for live indicator when a `startTime` value is provided within the `SourceConfig` of the player

## [3.4.4]

### Fixed
- Crash of `UIContainer.release` when initialized with `hideDelay: -1`

## [3.4.3]

### Fixed
- AirPlay icon does not change into active state

## [3.4.2]

### Changed
- Dispatch last event of a rate-limited event sequence to `Event.subscribeRateLimited` listeners

### Fixed
- Inaccurate time within `SeekBarLabel` on seek preview

## [3.4.1]

### Added
- `simple.html` to test plain UI CSS without Bootstrap

### Fixed
- Stopping timeshift offset updater of `SeekBar` when player is destroyed
- `box-sizing` style of `SeekBar` and `SeekBarLabel` 

## [3.4.0]

### Added
- `UIContainerConfig.userInteractionEventSource` to allow tracking of user interaction events (which toggle the visibility of certain components like the `ControlBar`) on a custom element

### Changed
- Avoid unnecessary updating of hidden `AdSkipButton`
- Upgrade to Gulp 4 ([#208](https://github.com/bitmovin/bitmovin-player-ui/issues/208))

## [3.3.1]

### Changed
- Default UI does not show any UI variant during an ad without UI requirement

## [3.3.0]

### Added
- Support for `VideoQualityAdded`, `VideoQualityRemoved`, `AudioQualityAdded`, `AudioQualityRemoved` events in `AudioQualitySelectBox` / `VideoQualitySelectBox`

### Changed
- Updated advertising UI support for player 8.1

## [3.2.0]

### Added
- CSS selectors for all `SelectBox` components
- `VolumeController` to control and manage volume and mute state by multiple `Component`s in a single place
- `disable()` / `enable()` functionality to `Component`s
- Preventing click event on a disabled `Button`
- Advertising UI support
- `UIConditionContext.adRequiresUi` to distinguish if the current ad requires an external UI

### Changed
- `UIConfig.playbackSpeedSelectionEnabled` is now `true` by default (as it was before v2.17.0)

### Removed
- Deprecated `UIConditionContext#adClientType` as it's no longer supported by player v8

### Fixed
- Handling of `null` keys in `SelectBox` (fixes subtitle deselection in IE11)
- Unintended start of playback while scrubbing on seekbar
- `VolumeToggleButton` interfered player API `setVolume`/`mute`/`unmute` calls

## [3.1.0]

### Added
- Customization of output naming via CLI parameters (see `outputnames` in `gulpfile.js`)

### Changed
- Improved `Button` hit-boxes by changing margins to paddings
- `Seekbar`/`VolumeSlider` position markers changed from SVG to pure CSS to improve vertical alignment with bar
- `Timeout` rewritten for better efficiency

### Fixed
- Uncaught `PlayerAPINotAvailableError` in `SeekBar` position updater when player is destroyed
- Unresponsive UI when a user canceled connection establishment to a Cast receiver
- Avoid unnecessary animation when `BufferingOverlay` is hidden
- Avoid unnecessary DOM modification when the text of a `Label` does not change
- Positioning of `SettingsPanelPageOpenButton` in some browsers
- `Timeout` could not be cleared from within the timeout callback function

## [3.0.1]

### Fixed
- Positioning of `SeekBar`/`VolumeSlider` markers improved
- Crash of `UIManager.release` when player instance was already destroyed

## [3.0.0]

Major release for Bitmovin Player 8, mainly adjusted to the changed player API. For player 7, please use UI v2.x.

### Added
- Support for image subtitles
- Paging support for `SettingsPanel` via `SettingsPanelPage` to enable navigation to sub-settings ([#119](https://github.com/bitmovin/bitmovin-player-ui/issues/119))
- Default `ErrorMessageTranslator` with english error messages for the `ErrorMessageOverlay`
- `UIConfig.errorMessages` to allow customization of error messages via custom `ErrorMessageTranslator` | `ErrorMessageMap`

### Changed
- `play` and `pause` calls during seeking now have the issuer `ui-seek` instead of `ui`
- Extracted/renamed `UIManager.Factory` to `UIFactory`
- Moved `UIConfig`, `TimelineMarker`, and `UIRecommendationConfig` from `uimanager.ts` to `uiconfig.ts`
- Replaced local player type definitions with type definitions from the [bitmovin-player NPM package](https://www.npmjs.com/package/bitmovin-player)

### Removed
- Everything deprecated in 2.x
- Player v7 feature detections and compatibility fallbacks
- `SubtitleSettingsPanel` in favour of `SubtitleSettingsPanelPage` to use with the new navigation feature of `SettingsPanel`
- Player v6 legacy skin (`skin-legacy`) and its UI variants
- Disabled the ads UI variants because there is no ads module in player v8 yet that requires a UI (ads UI will be reintroduced with an upcoming release)

### Fixed
- Type definitions are now generated correctly and referenced from `package.json`
- Update timeline markers when loading a new source
- Flickering playback position indicator when switching to a live-stream

## [2.18.0] (2018-08-08)

### Added
- UI element `ListBox` to display multiple selectable items ([#121](https://github.com/bitmovin/bitmovin-player-ui/issues/121))
- Icon for subtitles
- Icon for audio tracks
- Demo section within the UI variants in the playground
- Demo with separate `SettingsPanel`s for subtitles and audio tracks
- `UIContainerConfig.hidePlayerStateExceptions` option to configure player states in which the controls will not be hidden

### Changed
- SmallScreenUI: Move `RecommendationOverlay` behind `TitleBar` to avoid hidden `FullscreenToggleButton` in replay screen and prevent smartphone users from exiting fullscreen
- SmallScreenUI: Do not hide controls in replay screen

## [2.17.1] (2018-08-01)

### Fixed
- Rendering of single-image thumbnails
- Local storage detection in Firefox

## [2.17.0] (2018-07-10)

### Added
- `AirPlayToggleButton` to `modernSmallScreenUI` for MacOS devices
- `PictureInPictureToggleButton` to `modernSmallScreenUI` for MacOS devices
- `UIConfig.playbackSpeedSelectionEnabled` option to show/hide `PlaybackSpeedSelectBox` within the `SettingsPanel`

### Changed
- `PlaybackSpeedSelectBox` is no longer visible within the `SettingsPanel` by default

### Fixed
- Apply the IE/Firefox workaround of v2.16.0 to hide the hovered dropdown panel of a `SelectBox` also when the UI hides

## [2.16.0] (2018-06-27)

### Added
- Revert state of `PlaybackToggleButton` to paused if a play attempt is rejected (`ON_WARNING 5008`; e.g. in case of autoplay)
- `UIManager` API to dynamically manage `SeekBar` markers: `getTimelineMarkers`, `addTimelineMarker`, `removeTimelineMarker` ([#103](https://github.com/bitmovin/bitmovin-player-ui/issues/103))
- Interval marking with added property `TimelineMarker.duration` ([#103](https://github.com/bitmovin/bitmovin-player-ui/issues/103))
- Custom CSS classes on markers in `SeekBar` and `SeekBarLabel` through `TimelineMarker.cssClasses` ([#103](https://github.com/bitmovin/bitmovin-player-ui/issues/103))
- `ListSelectorConfig.filter` to filter items of auto-populated `SelectBox` implementations, e.g. `SubtitleSelectBox` ([#117](https://github.com/bitmovin/bitmovin-player-ui/pull/117))
- `ListSelectorConfig.translator` to translate item labels of auto-populated `SelectBox` implementations, e.g. `SubtitleSelectBox` ([#117](https://github.com/bitmovin/bitmovin-player-ui/pull/117))

### Changed
- Animate `HugePlaybackToggleButton` only on state changes (not when UI is initially loaded)
- Hide `HugePlaybackToggleButton` play animation when `config.playback.autoplay` is enabled or the player is already playing
- Consolidated configuration management of `UIConfig` from components into `UIManager`
- Configuration from the player source now takes precedence over the configuration passed into the `UIManager`

### Fixed
- IE & Firefox could leave the dropdown panel of an active/hovered `SelectBox` floating after the parent container (e.g. `SettingsPanel`) was hidden

## [2.15.0] (2018-06-08)

### Added
- `UIManager` API to switch UI variants: `UIConfig.autoUiVariantResolve`, `onUiVariantResolve` event, `getUiVariants`, `resolveUiVariant`, `switchToUiVariant` ([#102](https://github.com/bitmovin/bitmovin-player-ui/pull/102))

## [2.14.0] (2018-05-02)

License change from LGPLv3 to MIT.

### Added
- Subscribe to the `ON_PLAYBACK_SPEED_CHANGED` event to display the correct speed in the `PlaybackSpeedSelectBox`
- Prefer `on`/`off` over `addEventHandler`/`removeEventHandler` with player version 7.8+ to avoid deprecation log messages
- `data-bmpui-volume-level-tens` attribute on `VolumeToggleButton` for more granular styling of the volume icon
- `onClass`/`offClass` configuration properties in `ToggleButtonConfig` to allow customizing the state marker CSS class names

### Changed
- Removed `bmpui-low` marker class from `VolumeToggleButton` (replaced by `data-bmpui-volume-level-tens` attribute)
- Renamed `VolumeToggleButton` mute state marker CSS class names from `off`/`on` to `unmuted`/`muted`
- Change `VolumeToggleButton` into mute state when the player volume is set to `0` (avoids transitions from zero volume to muted)
- Set player volume to `10` when the player is unmuted and the volume is below `10` (avoids transitions from muted to zero volume)
- Removed volume level animation from `VolumeSlider`

### Fixed
- Initialize `ToggleButton` state at UI configuration
- `SettingsPanel` attempted to check `isActive` on non-`SettingsPanelItem` components (e.g. `CloseButton`)
- User interaction passthrough from `HugePlaybackToggleButton` to player when autoplay is blocked
- `SeekBar` bar levels and scrubber positioning in Android 4.4 WebView

## [2.13.0] (2018-03-15)

### Changed
- Consistent UI's prepared state detection by only looking at the player's ready state

## [2.12.1] (2018-02-21)

### Fixed
- Flickering heights of `SeekBar` and `VolumeSlider` bar indicators
- "Concurrent" modification of event handlers in `EventDispatcher` when a handler is unsubscribed by a handler

## [2.12.0] (2018-01-22)

### Changed
- Execute volume control availability test on dummy media element to prevent unexpected interference with muted autoplay

### Fixed
- Positioning of `SeekBar` markers was broken due to style changes in 2.11.0

## [2.11.0] (2017-12-22)

### Added
- Update `SeekBar` playback position of live streams with DVR window while playback is paused

### Changed
- Switch off live edge indicator in `PlaybackTimeLabel` when a live stream is paused

### Fixed
- Stop `SeekBar` smooth playback position updates on `ON_PLAYBACK_FINISHED`
- Centered `SeekBar` and `VolumeSlider` drag handles and make sure that all layers of the underlying bar have the same height

## [2.10.5] (2017-11-20)

### Changed
- `PlaybackToggleButton` now also listens to `ON_SOURCE_LOADED` and `ON_SOURCE_UNLOADED` to properly update the playback state when the source changes
- Update package dependencies
- Apply CEA-608 style to subtitles before they are added to the DOM to avoid "style flickering"

### Fixed
- Unnecessary line breaks in CEA-608 texts

## [2.10.4] (2017-10-30)

### Changed
- Remove `nowrap` from CEA-608 style to correctly render multiline cues
- `PlaybackToggleButton` now also listens to `ON_PLAYING` in addition to `ON_PLAY`

## [2.10.3] (2017-10-20)

### Fixed
- Handling of whitespaces in CEA-608 texts

## [2.10.2] (2017-10-19)

### Changed
- Rewritten CEA-608 text layouting
- Greatly simplified CEA-608 CSS style (`.{prefix}-ui-subtitle-overlay.{prefix}-cea608`)
- Calculate CEA-608 font size only with active CEA-608 cues

### Fixed
- Overlapping CEA-608 texts with large player aspect ratios

## [2.10.1] (2017-10-13)

### Changed
- Removed `VolumeControlButton`'s `VolumeSlider` slide-in animation in the legacy skin to fix the slider knob at 100% bug

### Fixed
- Vertical `VolumeSlider` knob in legacy skin was not visible when set to a low volume 
- Legacy skin's `VolumeSlider` knob was always rendered at 100% when appearing after being hidden
- Avoid `ItemSelectionList` DOM recreation on item selection to avoid unexpected events (e.g. `mouseenter`)

## [2.10.0] (2017-09-14)

### Added
- Update `AudioQualitySelectBox`/`VideoQualitySelectBox` entries when the period of a source changes

### Changed
- Export bundled UI (`bitmovinplayer-ui.js`) as UMD module (instead of global module)

### Fixed
- Fix `Uncaught TypeError` when `require`ing UI before player
- Don't write UI into global namespace (`bitmovin.playerui`) when loaded as module with `require`

## [2.9.0] (2017-08-24)

### Added
- Support CEA-608 subtitle positioning
- Added `ui` issuer parameter to all applicable player API calls (seek, timeshift, mute, unmute, setVolume)

### Changed
- Unified player API issuer parameter to always be `ui` instead of `ui-{componentName}`

### Fixed
- Select correct audio track after updating the items in `AudioTrackSelectBox`

## [2.8.3] (2017-08-01)

### Changed
- Use new quality change API in `AudioQualitySelectBox` and `VideoQualitySelectBox` for player >= 7.3.1 (selection is now synced with player-API `set[Audio|Video]Quality` calls)

## [2.8.2] (2017-08-01)

Release of this version went wrong and it was unpublished from NPM.

### Fixed
- Fix `animate-slide-in-from-bottom` SCSS mixin (fixes missing `VolumeSlider` slide-in animation of `VolumeControlButton` in the legacy skin)
- Fire `ON_READY` event if UI is loaded after player is ready to initialize all components correctly

## [2.8.1] (2017-07-26)

### Fixed
- Early quality selection in `AudioQualitySelectBox`/`VideoQualitySelectBox` before `ON_READY` broke players <= 7.2.5

## [2.8.0] (2017-07-25)

### Added
- Adds a `VolumeToggleButton` to the small screen UI

### Changed
- Moved all subtitle styling to CSS (default subtitle style is not overwritten any longer)

### Fixed
- Fix clearing of container components with `Container#removeComponents` (fixes sticky/duplicate subtitle issue)
- Fix updating container components with `Container#updateComponents` (fixes empty subtitles in IE11)
- Fix handling of duplicate subtitle cues (same text at same time) in `SubtitleOverlay` (fixes another sticky subtitle issue)
- Fix clearing of recommendations in `RecommendationOverlay` (fixes duplicate recommendations issue)
- Reset selected value in `ListSelector` when the items are cleared
- Updating selected value in `PlaybackSpeedSelectBox` when player is ready
- Fix video quality options for progressive streams (removed 'auto' option, preferred quality preselected)

## [2.7.1] (2017-07-06)

### Changed
- Throttled high-frequency API calls to the player from the `VolumeSlider` and `SeekBarLabel`

## [2.7.0] (2017-06-28)

### Added
- Add support for FCC compliant closed captions. Adds options on how captions are displayed, and a SubtitleSettingsPanel with the possibility to update the settings while playing the video.
- Add UI version property to global namespace (`bitmovin.playerui.version`)
- Add `UIConfig#container` config property to specify a custom place in the DOM where the UI will be put into. Can be used to place it somewhere else beside the default player figure.

## [2.6.0] (2017-06-27)

### Added
- Add an option to keep the UI always visible by setting the `UIContainerConfig#hideTimeout` to -1

### Changed
- Thumbnail size is no longer determined by the physical image size and can now be arbitrarily set by CSS

## [2.5.1] (2017-06-26)

No functional changes. Improves player API declarations, code linting configuration, and adds [contribution guidelines](CONTRIBUTING.md).

## [2.5.0] (2017-06-13)

### Added
- Add `UIConditionContext#adClientType` to be able to switch to different UI variants for different ad types
- Add `UIConditionContext#isPlaying` and resolve UI variants on `ON_PLAY` and `ON_PAUSED` to be able to switch between different UI variants for playing and paused states

### Changed
- NPM entry point changed from browserified standalone distributable file to CommonJS module (NPM package can now be used with Node and Browserify out-of-the-box)
- Deprecated `UIConditionContext#isAdWithUI`, use `adClientType` instead (`isAdWithUI` equals `context.adClientType === 'vast'`)

### Fixed
- Stop rendering loop of the `ErrorMessageOverlay` background canvas when UI is released
- Fix wrapped control bar in modern skin on iOS 8.2

## [2.4.0] (2017-06-08)

### Changed
- Resolve UI variants on `ON_READY`
- Improved UI variant switching by detecting the end of an ad when loading a new source during ad playback

### Fixed
- Fix subtitle line breaking

## [2.3.0] (2017-06-01)

UI does not crash any more when used with player 7.0, all other restrictions explained in [2.0.0](#200) still apply.

### Added
- Display subtitles in `SubtitleOverlay` with HTML markup if available instead of the plain text
- Update `AudioTrackSelectionBox` on new `ON_AUDIO_ADDED`/`ON_AUDIO_REMOVED` events in player 7.1.4 / 7.2.0

### Changed
- Detect live streams and time shift availability when configuring dependent components (`PlaybackTimeLabel`, `PlaybackToggleButton`, `SeekBar`) to adjust their mode independently from the player state changes
- Skip configuration of `PictureInPictureToggleButton` and `AirPlayToggleButton` and hide the components if functionality is not supported (when used with player 7.0)

### Fixed
- Fix settings panel closing when an option select box is open
- Fix crash of Gulp `serve` task on HTML file changes
- Fix `SeekBar` in legacy skin did not hide on `hide()`
- Fix missing audio track selection box in Safari with player 7.1.2 and 7.1.3
- Fix error in `SubtitleOverlay` when trying to remove an already cleared subtitle cue

## [2.2.0] (2017-05-05)

### Added
- Add `Container#removeComponents()` to remove all child components of a container
- Display multiple subtitle cues in parallel in `SubtitleOverlay`
- Add `getText()` method, `isEmpty()` method, and `onTextChanged` event to `Label`
- Add `TitleBarConfig#keepHiddenWithoutMetadata` to keep `TitleBar` hidden if metadata labels are empty

### Changed
- Do not display `TitleBar` in Cast UI when it does not contain any metadata (title/description)

### Fixed
- Clear `SubtitleOverlay` when playback is finished

## [2.1.1] (2017-05-03)

### Fixed
- Update playback position / volume indicator position in `SeekBar`/`VolumeSlider` when component is shown

## [2.1.0] (2017-05-02)

### Added
- Add `remote-control` marker class to `UIContainer` that is applied during an active remote control session (e.g. Cast session)
- Display play/pause button in smallscreen UI during an active remote control session (e.g. Cast session)

### Changed
- Adjust `CastStatusOverlay` font size and remove Cast icon (makes place for the playback toggle) in smallscreen UI
- Move `PlaybackToggleOverlay` over `CastStatusOverlay` in smallscreen UI to enable playback toggling

### Fixed
- Fix hiding of `HugePlaybackToggleButton` during Cast session initialization

## [2.0.4] (2017-04-28)

### Added
- Add `ErrorMessageOverlayConfig#messages` to translate and customize error messages in the `ErrorMessageOverlay`

## [2.0.3] (2017-04-25)

No functional changes. Fixes typo in the changelog.

## [2.0.2] (2017-04-25)

No functional changes. Adds a `prepublish` script to the NPM package so an incomplete version like `2.0.0` cannot happen to be published again.

## [2.0.1] (2017-04-24)

No functional changes. Fixes an incomplete NPM package published for `2.0.0`, which has been unpublished.

## [2.0.0] (2017-04-24)

Version 2.0 of the UI framework is built for player 7.1. If absolutely necessary, it can still be used with player 7.0, but certain restriction apply: Casting will not work correctly due to API improvements and a removed workaround, new components based on added API calls will fail (`AirPlayToggleButton`, `PictureInPictureToggleButton`) and need to be removed from the default UI, seeking before playback won't work due to a removed workaround, and audio/video quality changes through the API won't be picked up by the select boxes due to misnamed events.

### Added
- Add `AirPlayToggleButton` for AirPlay support on MacOS and iOS (player 7.1+)
- Add `PictureInPictureToggleButton` for picture-in-picture support on MacOS and iOS (player 7.1+)
- Add dynamic switching between different UIs based on various context properties (screen size, ads, mobile, fullscreen)
  - Add new `UIManager` constructor `(player: Player, uiVariants: UIVariant[], config?: UIConfig)` for dynamic switching
  - Add new `UIManager` constructor `(player: Player, ui: UIContainer, config?: UIConfig)` for simple cases with only one UI instance
  - Automatically display smallscreen UI on mobile devices in default modern UI
- Read metadata (title/description) from player source config if metadata in `UIConfig` is empty
- Refresh metadata when a new source is loaded into the player
- Add `release()` method to components to release resources and dependencies created during `configure(...)`
- Add `onConfigured` event to `UIManager` which gets fired once UI is ready (configured and added to DOM)
- Detect illegal circular references in UI component tree and throw error
- Add `VolumeSliderConfig#hideIfVolumeControlProhibited` flag to automatically hide the volume slider on platforms which prohibit programmatic volume control (currently only iOS)
- Add mouse hover-state to `Component`
  - `isHovered()` returns the current hover-state
  - `onHoverChanged` event with `ComponentHoverChangedEventArgs` is fired when the hover state changes
- Add `Spacer` component that just takes up space
- Read timeline markers from player source config (`source.markers`) if `UIConfig` does not contain markers
- Refresh timeline markers when a source is loaded/unloaded
- Read recommendations from player source config (`source.recommendations`) if `UIConfig` does not contain recommendations
- Refresh `RecommendationOverlay` when a source is loaded/unloaded
- Clear `MetadataLabel` when source is unloaded
- Add `SeekBarConfig#smoothPlaybackPositionUpdateIntervalMs` to configure or disable smooth playback position updates on the `SeekBar`
- Delay displaying of the `BufferingOverlay` by 1 second to bypass short stalls without the distraction of the overlay (configurable with `BufferingOverlayConfig#showDelayMs`)

### Changed
- Update Cast support for new Cast implementation in player 7.1
- Permanently display UI during a Cast session
- No more use of the player's global namespace
- Hide `ErrorOverlay` when a new source is loaded
- Hide `BufferingOverlay` when source is unloaded
- Do not attempt to show/hide components if they are already in the target state
- Display stop icon instead of pause icon on the `PlaybackToggleButton` for live streams without timeshift
- UI is no longer hidden while a control in the controlbar is hovered
- Instead of requiring two touches to start playback, the first touch now reveals UI and triggers playback at the same time (`UIContainer` with `HugePlaybackToggleButton`)
- Decreased `HugePlaybackButton`, `ErrorMessageOverlay` `BufferingOverlay`, and `SubtitleOverlay` font size in smallscreen UI
- Hide `RecommendationOverlay` when source is unloaded
- Listen to `ON_[AUDIO|VIDEO]_DOWNLOAD_QUALITY_CHANGE` events instead of `*_CHANGED` in `AudioQualitySelectBox`/`VideoQualitySelectBox` (download events were broken/misnamed in player 7.0)

### Removed
- Remove all transitions and animations from Cast receiver UI due to low rendering performance on Chromecast devices
- Remove Cast workarounds/hacks required for old Cast implementation in player 7.0
- Remove seek-before-play workaround (now directly supported by player 7.1)
- Remove `UIManager` constructor `(player: Player, playerUi: UIContainer, adsUi: UIContainer, config?: UIConfig)`, use new constructor with `UIVariant[]` instead
- Disable smooth seekbar update in Cast receiver UI for increased Chromecast performance

### Fixed
- Fix seekbar position indicator when seeking before playback
- Fix unloading/releasing of UI
- Fix wrong volume slider / seekbar positioning on UI startup and after loading a source
- Fix missing component exports to global JS namespace
- Fix timeshift support on live streams where timeshifting is not available from the beginning
- Fix wrongly detected live state of HLS streams in Chrome on Android
- Fix seekbar position update when player is already playing at UI initialization (e.g. when autoplay is enabled)
- Fix wrong `UIContainer` playback state class when creating UI in other states than idle and prepared
- Correctly initialize `VolumeToggleButton` low/high volume icon state

## [1.0.1] (2017-02-10)
### Fixed
- Fix thumbnail preview on the seekbar label

## 1.0.0 (2017-02-03)
- First release

[3.7.0]: https://github.com/bitmovin/bitmovin-player-ui/compare/v3.6.1...v3.7.0
[3.6.1]: https://github.com/bitmovin/bitmovin-player-ui/compare/v3.6.0...v3.6.1
[3.6.0]: https://github.com/bitmovin/bitmovin-player-ui/compare/v3.5.0...v3.6.0
[3.5.0]: https://github.com/bitmovin/bitmovin-player-ui/compare/v3.4.6...v3.5.0
[3.4.6]: https://github.com/bitmovin/bitmovin-player-ui/compare/v3.4.5...v3.4.6
[3.4.5]: https://github.com/bitmovin/bitmovin-player-ui/compare/v3.4.4...v3.4.5
[3.4.4]: https://github.com/bitmovin/bitmovin-player-ui/compare/v3.4.3...v3.4.4
[3.4.3]: https://github.com/bitmovin/bitmovin-player-ui/compare/v3.4.2...v3.4.3
[3.4.2]: https://github.com/bitmovin/bitmovin-player-ui/compare/v3.4.1...v3.4.2
[3.4.1]: https://github.com/bitmovin/bitmovin-player-ui/compare/v3.4.0...v3.4.1
[3.4.0]: https://github.com/bitmovin/bitmovin-player-ui/compare/v3.3.1...v3.4.0
[3.3.1]: https://github.com/bitmovin/bitmovin-player-ui/compare/v3.3.0...v3.3.1
[3.3.0]: https://github.com/bitmovin/bitmovin-player-ui/compare/v3.2.0...v3.3.0
[3.2.0]: https://github.com/bitmovin/bitmovin-player-ui/compare/v3.1.0...v3.2.0
[3.1.0]: https://github.com/bitmovin/bitmovin-player-ui/compare/v3.0.1...v3.1.0
[3.0.1]: https://github.com/bitmovin/bitmovin-player-ui/compare/v3.0.0...v3.0.1
[3.0.0]: https://github.com/bitmovin/bitmovin-player-ui/compare/v2.18.0...v3.0.0
[2.18.0]: https://github.com/bitmovin/bitmovin-player-ui/compare/v2.17.1...v2.18.0
[2.17.1]: https://github.com/bitmovin/bitmovin-player-ui/compare/v2.17.0...v2.17.1
[2.17.0]: https://github.com/bitmovin/bitmovin-player-ui/compare/v2.16.0...v2.17.0
[2.16.0]: https://github.com/bitmovin/bitmovin-player-ui/compare/v2.15.0...v2.16.0
[2.15.0]: https://github.com/bitmovin/bitmovin-player-ui/compare/v2.14.0...v2.15.0
[2.14.0]: https://github.com/bitmovin/bitmovin-player-ui/compare/v2.13.0...v2.14.0
[2.13.0]: https://github.com/bitmovin/bitmovin-player-ui/compare/v2.12.1...v2.13.0
[2.12.1]: https://github.com/bitmovin/bitmovin-player-ui/compare/v2.12.0...v2.12.1
[2.12.0]: https://github.com/bitmovin/bitmovin-player-ui/compare/v2.11.0...v2.12.0
[2.11.0]: https://github.com/bitmovin/bitmovin-player-ui/compare/v2.10.5...v2.11.0
[2.10.5]: https://github.com/bitmovin/bitmovin-player-ui/compare/v2.10.4...v2.10.5
[2.10.4]: https://github.com/bitmovin/bitmovin-player-ui/compare/v2.10.3...v2.10.4
[2.10.3]: https://github.com/bitmovin/bitmovin-player-ui/compare/v2.10.2...v2.10.3
[2.10.2]: https://github.com/bitmovin/bitmovin-player-ui/compare/v2.10.1...v2.10.2
[2.10.1]: https://github.com/bitmovin/bitmovin-player-ui/compare/v2.10.0...v2.10.1
[2.10.0]: https://github.com/bitmovin/bitmovin-player-ui/compare/v2.9.0...v2.10.0
[2.9.0]: https://github.com/bitmovin/bitmovin-player-ui/compare/v2.8.3...v2.9.0
[2.8.3]: https://github.com/bitmovin/bitmovin-player-ui/compare/v2.8.2...v2.8.3
[2.8.2]: https://github.com/bitmovin/bitmovin-player-ui/compare/v2.8.1...v2.8.2
[2.8.1]: https://github.com/bitmovin/bitmovin-player-ui/compare/v2.8.0...v2.8.1
[2.8.0]: https://github.com/bitmovin/bitmovin-player-ui/compare/v2.7.1...v2.8.0
[2.7.1]: https://github.com/bitmovin/bitmovin-player-ui/compare/v2.7.0...v2.7.1
[2.7.0]: https://github.com/bitmovin/bitmovin-player-ui/compare/v2.6.0...v2.7.0
[2.6.0]: https://github.com/bitmovin/bitmovin-player-ui/compare/v2.5.1...v2.6.0
[2.5.1]: https://github.com/bitmovin/bitmovin-player-ui/compare/v2.5.0...v2.5.1
[2.5.0]: https://github.com/bitmovin/bitmovin-player-ui/compare/v2.4.0...v2.5.0
[2.4.0]: https://github.com/bitmovin/bitmovin-player-ui/compare/v2.3.0...v2.4.0
[2.3.0]: https://github.com/bitmovin/bitmovin-player-ui/compare/v2.2.0...v2.3.0
[2.2.0]: https://github.com/bitmovin/bitmovin-player-ui/compare/v2.1.1...v2.2.0
[2.1.1]: https://github.com/bitmovin/bitmovin-player-ui/compare/v2.1.0...v2.1.1
[2.1.0]: https://github.com/bitmovin/bitmovin-player-ui/compare/v2.0.4...v2.1.0
[2.0.4]: https://github.com/bitmovin/bitmovin-player-ui/compare/v2.0.3...v2.0.4
[2.0.3]: https://github.com/bitmovin/bitmovin-player-ui/compare/v2.0.2...v2.0.3
[2.0.2]: https://github.com/bitmovin/bitmovin-player-ui/compare/v2.0.1...v2.0.2
[2.0.1]: https://github.com/bitmovin/bitmovin-player-ui/compare/v2.0.0...v2.0.1
[2.0.0]: https://github.com/bitmovin/bitmovin-player-ui/compare/v1.0.1...v2.0.0
[1.0.1]: https://github.com/bitmovin/bitmovin-player-ui/compare/v1.0.0...v1.0.1<|MERGE_RESOLUTION|>--- conflicted
+++ resolved
@@ -4,12 +4,11 @@
 The format is based on [Keep a Changelog](http://keepachangelog.com/) 
 and this project adheres to [Semantic Versioning](http://semver.org/).
 
-<<<<<<< HEAD
 ## [develop]
 
 ### Added
 - Support for regions in TTML subtitles
-=======
+
 ## [3.7.0]
 
 ### Added
@@ -17,7 +16,6 @@
 
 ### Changed
 - UI no longer hides in `Prepared`, `Paused` or `Finished` state
->>>>>>> b27b531b
 
 ## [3.6.1]
 
