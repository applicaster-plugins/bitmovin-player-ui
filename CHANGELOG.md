--- conflicted
+++ resolved
@@ -6,13 +6,11 @@
 
 ## [develop]
 
-<<<<<<< HEAD
+### Added
+- `PlaybackTimeLabelMode.RemainingTime` to display the remaining time of the content
+
 ### Changed
 - Improved documentation about time / number formats which can be used in `AdMessageLabel` placeholders
-=======
-### Added
-- `PlaybackTimeLabelMode.RemainingTime` to display the remaining time of the content
->>>>>>> a22826c7
 
 ## [3.5.0]
 
