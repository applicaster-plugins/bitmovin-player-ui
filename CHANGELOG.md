# Change Log
All notable changes to this project will be documented in this file.

The format is based on [Keep a Changelog](http://keepachangelog.com/) 
and this project adheres to [Semantic Versioning](http://semver.org/).

<<<<<<< HEAD
## [develop]

### Added
- Add demo for extracted audio tracks and subtitle settings from the settings panel direct into the controlBar
- Add CSS class on `SubtitleSelectBox` when a subtitle is selected
=======
## [2.17.0]

### Added
- `AirPlayToggleButton` to `modernSmallScreenUI` for MacOS devices
- `PictureInPictureToggleButton` to `modernSmallScreenUI` for MacOS devices
- `UIConfig.playbackSpeedSelectionEnabled` option to show/hide `PlaybackSpeedSelectBox` within the `SettingsPanel`

### Changed
- `PlaybackSpeedSelectBox` is no longer visible within the `SettingsPanel` by default

### Fixed
- Apply the IE/Firefox workaround of v2.16.0 to hide the hovered dropdown panel of a `SelectBox` also when the UI hides
>>>>>>> 157afcc8

## [2.16.0]

### Added
- Revert state of `PlaybackToggleButton` to paused if a play attempt is rejected (`ON_WARNING 5008`; e.g. in case of autoplay)
- `UIManager` API to dynamically manage `SeekBar` markers: `getTimelineMarkers`, `addTimelineMarker`, `removeTimelineMarker` ([#103](https://github.com/bitmovin/bitmovin-player-ui/issues/103))
- Interval marking with added property `TimelineMarker.duration` ([#103](https://github.com/bitmovin/bitmovin-player-ui/issues/103))
- Custom CSS classes on markers in `SeekBar` and `SeekBarLabel` through `TimelineMarker.cssClasses` ([#103](https://github.com/bitmovin/bitmovin-player-ui/issues/103))
- `ListSelectorConfig.filter` to filter items of auto-populated `SelectBox` implementations, e.g. `SubtitleSelectBox` ([#117](https://github.com/bitmovin/bitmovin-player-ui/pull/117))
- `ListSelectorConfig.translator` to translate item labels of auto-populated `SelectBox` implementations, e.g. `SubtitleSelectBox` ([#117](https://github.com/bitmovin/bitmovin-player-ui/pull/117))

### Changed
- Animate `HugePlaybackToggleButton` only on state changes (not when UI is initially loaded)
- Hide `HugePlaybackToggleButton` play animation when `config.playback.autoplay` is enabled or the player is already playing
- Consolidated configuration management of `UIConfig` from components into `UIManager`
- Configuration from the player source now takes precedence over the configuration passed into the `UIManager`

### Fixed
- IE & Firefox could leave the dropdown panel of an active/hovered `SelectBox` floating after the parent container (e.g. `SettingsPanel`) was hidden

## [2.15.0]

### Added
- `UIManager` API to switch UI variants: `UIConfig.autoUiVariantResolve`, `onUiVariantResolve` event, `getUiVariants`, `resolveUiVariant`, `switchToUiVariant` ([#102](https://github.com/bitmovin/bitmovin-player-ui/pull/102))

## [2.14.0]

License change from LGPLv3 to MIT.

### Added
- Subscribe to the `ON_PLAYBACK_SPEED_CHANGED` event to display the correct speed in the `PlaybackSpeedSelectBox`
- Prefer `on`/`off` over `addEventHandler`/`removeEventHandler` with player version 7.8+ to avoid deprecation log messages
- `data-bmpui-volume-level-tens` attribute on `VolumeToggleButton` for more granular styling of the volume icon
- `onClass`/`offClass` configuration properties in `ToggleButtonConfig` to allow customizing the state marker CSS class names

### Changed
- Removed `bmpui-low` marker class from `VolumeToggleButton` (replaced by `data-bmpui-volume-level-tens` attribute)
- Renamed `VolumeToggleButton` mute state marker CSS class names from `off`/`on` to `unmuted`/`muted`
- Change `VolumeToggleButton` into mute state when the player volume is set to `0` (avoids transitions from zero volume to muted)
- Set player volume to `10` when the player is unmuted and the volume is below `10` (avoids transitions from muted to zero volume)
- Removed volume level animation from `VolumeSlider`

### Fixed
- Initialize `ToggleButton` state at UI configuration
- `SettingsPanel` attempted to check `isActive` on non-`SettingsPanelItem` components (e.g. `CloseButton`)
- User interaction passthrough from `HugePlaybackToggleButton` to player when autoplay is blocked
- `SeekBar` bar levels and scrubber positioning in Android 4.4 WebView

## [2.13.0]

### Changed
- Consistent UI's prepared state detection by only looking at the player's ready state

## [2.12.1]

### Fixed
- Flickering heights of `SeekBar` and `VolumeSlider` bar indicators
- "Concurrent" modification of event handlers in `EventDispatcher` when a handler is unsubscribed by a handler

## [2.12.0]

### Changed
- Execute volume control availability test on dummy media element to prevent unexpected interference with muted autoplay

### Fixed
- Positioning of `SeekBar` markers was broken due to style changes in 2.11.0

## [2.11.0]

### Added
- Update `SeekBar` playback position of live streams with DVR window while playback is paused

### Changed
- Switch off live edge indicator in `PlaybackTimeLabel` when a live stream is paused

### Fixed
- Stop `SeekBar` smooth playback position updates on `ON_PLAYBACK_FINISHED`
- Centered `SeekBar` and `VolumeSlider` drag handles and make sure that all layers of the underlying bar have the same height

## [2.10.5]

### Changed
- `PlaybackToggleButton` now also listens to `ON_SOURCE_LOADED` and `ON_SOURCE_UNLOADED` to properly update the playback state when the source changes
- Update package dependencies
- Apply CEA-608 style to subtitles before they are added to the DOM to avoid "style flickering"

### Fixed
- Unnecessary line breaks in CEA-608 texts

## [2.10.4]

### Changed
- Remove `nowrap` from CEA-608 style to correctly render multiline cues
- `PlaybackToggleButton` now also listens to `ON_PLAYING` in addition to `ON_PLAY`

## [2.10.3]

### Fixed
- Handling of whitespaces in CEA-608 texts

## [2.10.2]

### Changed
- Rewritten CEA-608 text layouting
- Greatly simplified CEA-608 CSS style (`.{prefix}-ui-subtitle-overlay.{prefix}-cea608`)
- Calculate CEA-608 font size only with active CEA-608 cues

### Fixed
- Overlapping CEA-608 texts with large player aspect ratios

## [2.10.1]

### Changed
- Removed `VolumeControlButton`'s `VolumeSlider` slide-in animation in the legacy skin to fix the slider knob at 100% bug

### Fixed
- Vertical `VolumeSlider` knob in legacy skin was not visible when set to a low volume 
- Legacy skin's `VolumeSlider` knob was always rendered at 100% when appearing after being hidden
- Avoid `ItemSelectionList` DOM recreation on item selection to avoid unexpected events (e.g. `mouseenter`)

## [2.10.0]

### Added
- Update `AudioQualitySelectBox`/`VideoQualitySelectBox` entries when the period of a source changes

### Changed
- Export bundled UI (`bitmovinplayer-ui.js`) as UMD module (instead of global module)

### Fixed
- Fix `Uncaught TypeError` when `require`ing UI before player
- Don't write UI into global namespace (`bitmovin.playerui`) when loaded as module with `require`

## [2.9.0]

### Added
- Support CEA-608 subtitle positioning
- Added `ui` issuer parameter to all applicable player API calls (seek, timeshift, mute, unmute, setVolume)

### Changed
- Unified player API issuer parameter to always be `ui` instead of `ui-{componentName}`

### Fixed
- Select correct audio track after updating the items in `AudioTrackSelectBox`

## [2.8.3]

### Changed
- Use new quality change API in `AudioQualitySelectBox` and `VideoQualitySelectBox` for player >= 7.3.1 (selection is now synced with player-API `set[Audio|Video]Quality` calls)

## [2.8.2]

Release of this version went wrong and it was unpublished from NPM.

### Fixed
- Fix `animate-slide-in-from-bottom` SCSS mixin (fixes missing `VolumeSlider` slide-in animation of `VolumeControlButton` in the legacy skin)
- Fire `ON_READY` event if UI is loaded after player is ready to initialize all components correctly

## [2.8.1]

### Fixed
- Early quality selection in `AudioQualitySelectBox`/`VideoQualitySelectBox` before `ON_READY` broke players <= 7.2.5

## [2.8.0]

### Added
- Adds a `VolumeToggleButton` to the small screen UI

### Changed
- Moved all subtitle styling to CSS (default subtitle style is not overwritten any longer)

### Fixed
- Fix clearing of container components with `Container#removeComponents` (fixes sticky/duplicate subtitle issue)
- Fix updating container components with `Container#updateComponents` (fixes empty subtitles in IE11)
- Fix handling of duplicate subtitle cues (same text at same time) in `SubtitleOverlay` (fixes another sticky subtitle issue)
- Fix clearing of recommendations in `RecommendationOverlay` (fixes duplicate recommendations issue)
- Reset selected value in `ListSelector` when the items are cleared
- Updating selected value in `PlaybackSpeedSelectBox` when player is ready
- Fix video quality options for progressive streams (removed 'auto' option, preferred quality preselected)

## [2.7.1]

### Changed
- Throttled high-frequency API calls to the player from the `VolumeSlider` and `SeekBarLabel`

## [2.7.0]

### Added
- Add support for FCC compliant closed captions. Adds options on how captions are displayed, and a SubtitleSettingsPanel with the possibility to update the settings while playing the video.
- Add UI version property to global namespace (`bitmovin.playerui.version`)
- Add `UIConfig#container` config property to specify a custom place in the DOM where the UI will be put into. Can be used to place it somewhere else beside the default player figure.

## [2.6.0]

### Added
- Add an option to keep the UI always visible by setting the `UIContainerConfig#hideTimeout` to -1

### Changed
- Thumbnail size is no longer determined by the physical image size and can now be arbitrarily set by CSS

## [2.5.1]

No functional changes. Improves player API declarations, code linting configuration, and adds [contribution guidelines](CONTRIBUTING.md).

## [2.5.0]

### Added
- Add `UIConditionContext#adClientType` to be able to switch to different UI variants for different ad types
- Add `UIConditionContext#isPlaying` and resolve UI variants on `ON_PLAY` and `ON_PAUSED` to be able to switch between different UI variants for playing and paused states

### Changed
- NPM entry point changed from browserified standalone distributable file to CommonJS module (NPM package can now be used with Node and Browserify out-of-the-box)
- Deprecated `UIConditionContext#isAdWithUI`, use `adClientType` instead (`isAdWithUI` equals `context.adClientType === 'vast'`)

### Fixed
- Stop rendering loop of the `ErrorMessageOverlay` background canvas when UI is released
- Fix wrapped control bar in modern skin on iOS 8.2

## [2.4.0]

### Changed
- Resolve UI variants on `ON_READY`
- Improved UI variant switching by detecting the end of an ad when loading a new source during ad playback

### Fixed
- Fix subtitle line breaking

## [2.3.0]

UI does not crash any more when used with player 7.0, all other restrictions explained in [2.0.0](#200) still apply.

### Added
- Display subtitles in `SubtitleOverlay` with HTML markup if available instead of the plain text
- Update `AudioTrackSelectionBox` on new `ON_AUDIO_ADDED`/`ON_AUDIO_REMOVED` events in player 7.1.4 / 7.2.0

### Changed
- Detect live streams and time shift availability when configuring dependent components (`PlaybackTimeLabel`, `PlaybackToggleButton`, `SeekBar`) to adjust their mode independently from the player state changes
- Skip configuration of `PictureInPictureToggleButton` and `AirPlayToggleButton` and hide the components if functionality is not supported (when used with player 7.0)

### Fixed
- Fix settings panel closing when an option select box is open
- Fix crash of Gulp `serve` task on HTML file changes
- Fix `SeekBar` in legacy skin did not hide on `hide()`
- Fix missing audio track selection box in Safari with player 7.1.2 and 7.1.3
- Fix error in `SubtitleOverlay` when trying to remove an already cleared subtitle cue

## [2.2.0]

### Added
- Add `Container#removeComponents()` to remove all child components of a container
- Display multiple subtitle cues in parallel in `SubtitleOverlay`
- Add `getText()` method, `isEmpty()` method, and `onTextChanged` event to `Label`
- Add `TitleBarConfig#keepHiddenWithoutMetadata` to keep `TitleBar` hidden if metadata labels are empty

### Changed
- Do not display `TitleBar` in Cast UI when it does not contain any metadata (title/description)

### Fixed
- Clear `SubtitleOverlay` when playback is finished

## [2.1.1]

### Fixed
- Update playback position / volume indicator position in `SeekBar`/`VolumeSlider` when component is shown

## [2.1.0]

### Added
- Add `remote-control` marker class to `UIContainer` that is applied during an active remote control session (e.g. Cast session)
- Display play/pause button in smallscreen UI during an active remote control session (e.g. Cast session)

### Changed
- Adjust `CastStatusOverlay` font size and remove Cast icon (makes place for the playback toggle) in smallscreen UI
- Move `PlaybackToggleOverlay` over `CastStatusOverlay` in smallscreen UI to enable playback toggling

### Fixed
- Fix hiding of `HugePlaybackToggleButton` during Cast session initialization

## [2.0.4]

### Added
- Add `ErrorMessageOverlayConfig#messages` to translate and customize error messages in the `ErrorMessageOverlay`

## [2.0.3]

No functional changes. Fixes typo in the changelog.

## [2.0.2]

No functional changes. Adds a `prepublish` script to the NPM package so an incomplete version like `2.0.0` cannot happen to be published again.

## [2.0.1]

No functional changes. Fixes an incomplete NPM package published for `2.0.0`, which has been unpublished.

## [2.0.0]

Version 2.0 of the UI framework is built for player 7.1. If absolutely necessary, it can still be used with player 7.0, but certain restriction apply: Casting will not work correctly due to API improvements and a removed workaround, new components based on added API calls will fail (`AirPlayToggleButton`, `PictureInPictureToggleButton`) and need to be removed from the default UI, seeking before playback won't work due to a removed workaround, and audio/video quality changes through the API won't be picked up by the select boxes due to misnamed events.

### Added
- Add `AirPlayToggleButton` for AirPlay support on MacOS and iOS (player 7.1+)
- Add `PictureInPictureToggleButton` for picture-in-picture support on MacOS and iOS (player 7.1+)
- Add dynamic switching between different UIs based on various context properties (screen size, ads, mobile, fullscreen)
  - Add new `UIManager` constructor `(player: Player, uiVariants: UIVariant[], config?: UIConfig)` for dynamic switching
  - Add new `UIManager` constructor `(player: Player, ui: UIContainer, config?: UIConfig)` for simple cases with only one UI instance
  - Automatically display smallscreen UI on mobile devices in default modern UI
- Read metadata (title/description) from player source config if metadata in `UIConfig` is empty
- Refresh metadata when a new source is loaded into the player
- Add `release()` method to components to release resources and dependencies created during `configure(...)`
- Add `onConfigured` event to `UIManager` which gets fired once UI is ready (configured and added to DOM)
- Detect illegal circular references in UI component tree and throw error
- Add `VolumeSliderConfig#hideIfVolumeControlProhibited` flag to automatically hide the volume slider on platforms which prohibit programmatic volume control (currently only iOS)
- Add mouse hover-state to `Component`
  - `isHovered()` returns the current hover-state
  - `onHoverChanged` event with `ComponentHoverChangedEventArgs` is fired when the hover state changes
- Add `Spacer` component that just takes up space
- Read timeline markers from player source config (`source.markers`) if `UIConfig` does not contain markers
- Refresh timeline markers when a source is loaded/unloaded
- Read recommendations from player source config (`source.recommendations`) if `UIConfig` does not contain recommendations
- Refresh `RecommendationOverlay` when a source is loaded/unloaded
- Clear `MetadataLabel` when source is unloaded
- Add `SeekBarConfig#smoothPlaybackPositionUpdateIntervalMs` to configure or disable smooth playback position updates on the `SeekBar`
- Delay displaying of the `BufferingOverlay` by 1 second to bypass short stalls without the distraction of the overlay (configurable with `BufferingOverlayConfig#showDelayMs`)

### Changed
- Update Cast support for new Cast implementation in player 7.1
- Permanently display UI during a Cast session
- No more use of the player's global namespace
- Hide `ErrorOverlay` when a new source is loaded
- Hide `BufferingOverlay` when source is unloaded
- Do not attempt to show/hide components if they are already in the target state
- Display stop icon instead of pause icon on the `PlaybackToggleButton` for live streams without timeshift
- UI is no longer hidden while a control in the controlbar is hovered
- Instead of requiring two touches to start playback, the first touch now reveals UI and triggers playback at the same time (`UIContainer` with `HugePlaybackToggleButton`)
- Decreased `HugePlaybackButton`, `ErrorMessageOverlay` `BufferingOverlay`, and `SubtitleOverlay` font size in smallscreen UI
- Hide `RecommendationOverlay` when source is unloaded
- Listen to `ON_[AUDIO|VIDEO]_DOWNLOAD_QUALITY_CHANGE` events instead of `*_CHANGED` in `AudioQualitySelectBox`/`VideoQualitySelectBox` (download events were broken/misnamed in player 7.0)

### Removed
- Remove all transitions and animations from Cast receiver UI due to low rendering performance on Chromecast devices
- Remove Cast workarounds/hacks required for old Cast implementation in player 7.0
- Remove seek-before-play workaround (now directly supported by player 7.1)
- Remove `UIManager` constructor `(player: Player, playerUi: UIContainer, adsUi: UIContainer, config?: UIConfig)`, use new constructor with `UIVariant[]` instead
- Disable smooth seekbar update in Cast receiver UI for increased Chromecast performance

### Fixed
- Fix seekbar position indicator when seeking before playback
- Fix unloading/releasing of UI
- Fix wrong volume slider / seekbar positioning on UI startup and after loading a source
- Fix missing component exports to global JS namespace
- Fix timeshift support on live streams where timeshifting is not available from the beginning
- Fix wrongly detected live state of HLS streams in Chrome on Android
- Fix seekbar position update when player is already playing at UI initialization (e.g. when autoplay is enabled)
- Fix wrong `UIContainer` playback state class when creating UI in other states than idle and prepared
- Correctly initialize `VolumeToggleButton` low/high volume icon state

## [1.0.1] - 2017-02-10
### Fixed
- Fix thumbnail preview on the seekbar label

## 1.0.0 - 2017-02-03
- First release

[2.17.0]: https://github.com/bitmovin/bitmovin-player-ui/compare/v2.16.0...v2.17.0
[2.16.0]: https://github.com/bitmovin/bitmovin-player-ui/compare/v2.15.0...v2.16.0
[2.15.0]: https://github.com/bitmovin/bitmovin-player-ui/compare/v2.14.0...v2.15.0
[2.14.0]: https://github.com/bitmovin/bitmovin-player-ui/compare/v2.13.0...v2.14.0
[2.13.0]: https://github.com/bitmovin/bitmovin-player-ui/compare/v2.12.1...v2.13.0
[2.12.1]: https://github.com/bitmovin/bitmovin-player-ui/compare/v2.12.0...v2.12.1
[2.12.0]: https://github.com/bitmovin/bitmovin-player-ui/compare/v2.11.0...v2.12.0
[2.11.0]: https://github.com/bitmovin/bitmovin-player-ui/compare/v2.10.5...v2.11.0
[2.10.5]: https://github.com/bitmovin/bitmovin-player-ui/compare/v2.10.4...v2.10.5
[2.10.4]: https://github.com/bitmovin/bitmovin-player-ui/compare/v2.10.3...v2.10.4
[2.10.3]: https://github.com/bitmovin/bitmovin-player-ui/compare/v2.10.2...v2.10.3
[2.10.2]: https://github.com/bitmovin/bitmovin-player-ui/compare/v2.10.1...v2.10.2
[2.10.1]: https://github.com/bitmovin/bitmovin-player-ui/compare/v2.10.0...v2.10.1
[2.10.0]: https://github.com/bitmovin/bitmovin-player-ui/compare/v2.9.0...v2.10.0
[2.9.0]: https://github.com/bitmovin/bitmovin-player-ui/compare/v2.8.3...v2.9.0
[2.8.3]: https://github.com/bitmovin/bitmovin-player-ui/compare/v2.8.2...v2.8.3
[2.8.2]: https://github.com/bitmovin/bitmovin-player-ui/compare/v2.8.1...v2.8.2
[2.8.1]: https://github.com/bitmovin/bitmovin-player-ui/compare/v2.8.0...v2.8.1
[2.8.0]: https://github.com/bitmovin/bitmovin-player-ui/compare/v2.7.1...v2.8.0
[2.7.1]: https://github.com/bitmovin/bitmovin-player-ui/compare/v2.7.0...v2.7.1
[2.7.0]: https://github.com/bitmovin/bitmovin-player-ui/compare/v2.6.0...v2.7.0
[2.6.0]: https://github.com/bitmovin/bitmovin-player-ui/compare/v2.5.1...v2.6.0
[2.5.1]: https://github.com/bitmovin/bitmovin-player-ui/compare/v2.5.0...v2.5.1
[2.5.0]: https://github.com/bitmovin/bitmovin-player-ui/compare/v2.4.0...v2.5.0
[2.4.0]: https://github.com/bitmovin/bitmovin-player-ui/compare/v2.3.0...v2.4.0
[2.3.0]: https://github.com/bitmovin/bitmovin-player-ui/compare/v2.2.0...v2.3.0
[2.2.0]: https://github.com/bitmovin/bitmovin-player-ui/compare/v2.1.1...v2.2.0
[2.1.1]: https://github.com/bitmovin/bitmovin-player-ui/compare/v2.1.0...v2.1.1
[2.1.0]: https://github.com/bitmovin/bitmovin-player-ui/compare/v2.0.4...v2.1.0
[2.0.4]: https://github.com/bitmovin/bitmovin-player-ui/compare/v2.0.3...v2.0.4
[2.0.3]: https://github.com/bitmovin/bitmovin-player-ui/compare/v2.0.2...v2.0.3
[2.0.2]: https://github.com/bitmovin/bitmovin-player-ui/compare/v2.0.1...v2.0.2
[2.0.1]: https://github.com/bitmovin/bitmovin-player-ui/compare/v2.0.0...v2.0.1
[2.0.0]: https://github.com/bitmovin/bitmovin-player-ui/compare/v1.0.1...v2.0.0
[1.0.1]: https://github.com/bitmovin/bitmovin-player-ui/compare/v1.0.0...v1.0.1<|MERGE_RESOLUTION|>--- conflicted
+++ resolved
@@ -4,13 +4,12 @@
 The format is based on [Keep a Changelog](http://keepachangelog.com/) 
 and this project adheres to [Semantic Versioning](http://semver.org/).
 
-<<<<<<< HEAD
 ## [develop]
 
 ### Added
 - Add demo for extracted audio tracks and subtitle settings from the settings panel direct into the controlBar
 - Add CSS class on `SubtitleSelectBox` when a subtitle is selected
-=======
+
 ## [2.17.0]
 
 ### Added
@@ -23,7 +22,6 @@
 
 ### Fixed
 - Apply the IE/Firefox workaround of v2.16.0 to hide the hovered dropdown panel of a `SelectBox` also when the UI hides
->>>>>>> 157afcc8
 
 ## [2.16.0]
 
