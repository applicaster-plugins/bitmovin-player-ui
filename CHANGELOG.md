# Change Log
All notable changes to this project will be documented in this file.

The format is based on [Keep a Changelog](http://keepachangelog.com/) 
and this project adheres to [Semantic Versioning](http://semver.org/).

## [develop]

<<<<<<< HEAD
### Added
- Support for player instances which inherits from the `BitmovinPlayer`
=======
### Changed
- `ListBox` no longer recreates itself after the list was updated

### Fixed
- UI not hiding after selecting an item within a `ListBox`
>>>>>>> 615238d1

## [3.4.6]
	
### Fixed
- Allow npm package to be imported in server side app without `navigator` error

## [3.4.5]

### Fixed
- Wrong state for live indicator when a `startTime` value is provided within the `SourceConfig` of the player

## [3.4.4]

### Fixed
- Crash of `UIContainer.release` when initialized with `hideDelay: -1`

## [3.4.3]

### Fixed
- AirPlay icon does not change into active state

## [3.4.2]

### Changed
- Dispatch last event of a rate-limited event sequence to `Event.subscribeRateLimited` listeners

### Fixed
- Inaccurate time within `SeekBarLabel` on seek preview

## [3.4.1]

### Added
- `simple.html` to test plain UI CSS without Bootstrap

### Fixed
- Stopping timeshift offset updater of `SeekBar` when player is destroyed
- `box-sizing` style of `SeekBar` and `SeekBarLabel` 

## [3.4.0]

### Added
- `UIContainerConfig.userInteractionEventSource` to allow tracking of user interaction events (which toggle the visibility of certain components like the `ControlBar`) on a custom element

### Changed
- Avoid unnecessary updating of hidden `AdSkipButton`
- Upgrade to Gulp 4 ([#208](https://github.com/bitmovin/bitmovin-player-ui/issues/208))

## [3.3.1]

### Changed
- Default UI does not show any UI variant during an ad without UI requirement

## [3.3.0]

### Added
- Support for `VideoQualityAdded`, `VideoQualityRemoved`, `AudioQualityAdded`, `AudioQualityRemoved` events in `AudioQualitySelectBox` / `VideoQualitySelectBox`

### Changed
- Updated advertising UI support for player 8.1

## [3.2.0]

### Added
- CSS selectors for all `SelectBox` components
- `VolumeController` to control and manage volume and mute state by multiple `Component`s in a single place
- `disable()` / `enable()` functionality to `Component`s
- Preventing click event on a disabled `Button`
- Advertising UI support
- `UIConditionContext.adRequiresUi` to distinguish if the current ad requires an external UI

### Changed
- `UIConfig.playbackSpeedSelectionEnabled` is now `true` by default (as it was before v2.17.0)

### Removed
- Deprecated `UIConditionContext#adClientType` as it's no longer supported by player v8

### Fixed
- Handling of `null` keys in `SelectBox` (fixes subtitle deselection in IE11)
- Unintended start of playback while scrubbing on seekbar
- `VolumeToggleButton` interfered player API `setVolume`/`mute`/`unmute` calls

## [3.1.0]

### Added
- Customization of output naming via CLI parameters (see `outputnames` in `gulpfile.js`)

### Changed
- Improved `Button` hit-boxes by changing margins to paddings
- `Seekbar`/`VolumeSlider` position markers changed from SVG to pure CSS to improve vertical alignment with bar
- `Timeout` rewritten for better efficiency

### Fixed
- Uncaught `PlayerAPINotAvailableError` in `SeekBar` position updater when player is destroyed
- Unresponsive UI when a user canceled connection establishment to a Cast receiver
- Avoid unnecessary animation when `BufferingOverlay` is hidden
- Avoid unnecessary DOM modification when the text of a `Label` does not change
- Positioning of `SettingsPanelPageOpenButton` in some browsers
- `Timeout` could not be cleared from within the timeout callback function

## [3.0.1]

### Fixed
- Positioning of `SeekBar`/`VolumeSlider` markers improved
- Crash of `UIManager.release` when player instance was already destroyed

## [3.0.0]

Major release for Bitmovin Player 8, mainly adjusted to the changed player API. For player 7, please use UI v2.x.

### Added
- Support for image subtitles
- Paging support for `SettingsPanel` via `SettingsPanelPage` to enable navigation to sub-settings ([#119](https://github.com/bitmovin/bitmovin-player-ui/issues/119))
- Default `ErrorMessageTranslator` with english error messages for the `ErrorMessageOverlay`
- `UIConfig.errorMessages` to allow customization of error messages via custom `ErrorMessageTranslator` | `ErrorMessageMap`

### Changed
- `play` and `pause` calls during seeking now have the issuer `ui-seek` instead of `ui`
- Extracted/renamed `UIManager.Factory` to `UIFactory`
- Moved `UIConfig`, `TimelineMarker`, and `UIRecommendationConfig` from `uimanager.ts` to `uiconfig.ts`
- Replaced local player type definitions with type definitions from the [bitmovin-player NPM package](https://www.npmjs.com/package/bitmovin-player)

### Removed
- Everything deprecated in 2.x
- Player v7 feature detections and compatibility fallbacks
- `SubtitleSettingsPanel` in favour of `SubtitleSettingsPanelPage` to use with the new navigation feature of `SettingsPanel`
- Player v6 legacy skin (`skin-legacy`) and its UI variants
- Disabled the ads UI variants because there is no ads module in player v8 yet that requires a UI (ads UI will be reintroduced with an upcoming release)

### Fixed
- Type definitions are now generated correctly and referenced from `package.json`
- Update timeline markers when loading a new source
- Flickering playback position indicator when switching to a live-stream

## [2.18.0] (2018-08-08)

### Added
- UI element `ListBox` to display multiple selectable items ([#121](https://github.com/bitmovin/bitmovin-player-ui/issues/121))
- Icon for subtitles
- Icon for audio tracks
- Demo section within the UI variants in the playground
- Demo with separate `SettingsPanel`s for subtitles and audio tracks
- `UIContainerConfig.hidePlayerStateExceptions` option to configure player states in which the controls will not be hidden

### Changed
- SmallScreenUI: Move `RecommendationOverlay` behind `TitleBar` to avoid hidden `FullscreenToggleButton` in replay screen and prevent smartphone users from exiting fullscreen
- SmallScreenUI: Do not hide controls in replay screen

## [2.17.1] (2018-08-01)

### Fixed
- Rendering of single-image thumbnails
- Local storage detection in Firefox

## [2.17.0] (2018-07-10)

### Added
- `AirPlayToggleButton` to `modernSmallScreenUI` for MacOS devices
- `PictureInPictureToggleButton` to `modernSmallScreenUI` for MacOS devices
- `UIConfig.playbackSpeedSelectionEnabled` option to show/hide `PlaybackSpeedSelectBox` within the `SettingsPanel`

### Changed
- `PlaybackSpeedSelectBox` is no longer visible within the `SettingsPanel` by default

### Fixed
- Apply the IE/Firefox workaround of v2.16.0 to hide the hovered dropdown panel of a `SelectBox` also when the UI hides

## [2.16.0] (2018-06-27)

### Added
- Revert state of `PlaybackToggleButton` to paused if a play attempt is rejected (`ON_WARNING 5008`; e.g. in case of autoplay)
- `UIManager` API to dynamically manage `SeekBar` markers: `getTimelineMarkers`, `addTimelineMarker`, `removeTimelineMarker` ([#103](https://github.com/bitmovin/bitmovin-player-ui/issues/103))
- Interval marking with added property `TimelineMarker.duration` ([#103](https://github.com/bitmovin/bitmovin-player-ui/issues/103))
- Custom CSS classes on markers in `SeekBar` and `SeekBarLabel` through `TimelineMarker.cssClasses` ([#103](https://github.com/bitmovin/bitmovin-player-ui/issues/103))
- `ListSelectorConfig.filter` to filter items of auto-populated `SelectBox` implementations, e.g. `SubtitleSelectBox` ([#117](https://github.com/bitmovin/bitmovin-player-ui/pull/117))
- `ListSelectorConfig.translator` to translate item labels of auto-populated `SelectBox` implementations, e.g. `SubtitleSelectBox` ([#117](https://github.com/bitmovin/bitmovin-player-ui/pull/117))

### Changed
- Animate `HugePlaybackToggleButton` only on state changes (not when UI is initially loaded)
- Hide `HugePlaybackToggleButton` play animation when `config.playback.autoplay` is enabled or the player is already playing
- Consolidated configuration management of `UIConfig` from components into `UIManager`
- Configuration from the player source now takes precedence over the configuration passed into the `UIManager`

### Fixed
- IE & Firefox could leave the dropdown panel of an active/hovered `SelectBox` floating after the parent container (e.g. `SettingsPanel`) was hidden

## [2.15.0] (2018-06-08)

### Added
- `UIManager` API to switch UI variants: `UIConfig.autoUiVariantResolve`, `onUiVariantResolve` event, `getUiVariants`, `resolveUiVariant`, `switchToUiVariant` ([#102](https://github.com/bitmovin/bitmovin-player-ui/pull/102))

## [2.14.0] (2018-05-02)

License change from LGPLv3 to MIT.

### Added
- Subscribe to the `ON_PLAYBACK_SPEED_CHANGED` event to display the correct speed in the `PlaybackSpeedSelectBox`
- Prefer `on`/`off` over `addEventHandler`/`removeEventHandler` with player version 7.8+ to avoid deprecation log messages
- `data-bmpui-volume-level-tens` attribute on `VolumeToggleButton` for more granular styling of the volume icon
- `onClass`/`offClass` configuration properties in `ToggleButtonConfig` to allow customizing the state marker CSS class names

### Changed
- Removed `bmpui-low` marker class from `VolumeToggleButton` (replaced by `data-bmpui-volume-level-tens` attribute)
- Renamed `VolumeToggleButton` mute state marker CSS class names from `off`/`on` to `unmuted`/`muted`
- Change `VolumeToggleButton` into mute state when the player volume is set to `0` (avoids transitions from zero volume to muted)
- Set player volume to `10` when the player is unmuted and the volume is below `10` (avoids transitions from muted to zero volume)
- Removed volume level animation from `VolumeSlider`

### Fixed
- Initialize `ToggleButton` state at UI configuration
- `SettingsPanel` attempted to check `isActive` on non-`SettingsPanelItem` components (e.g. `CloseButton`)
- User interaction passthrough from `HugePlaybackToggleButton` to player when autoplay is blocked
- `SeekBar` bar levels and scrubber positioning in Android 4.4 WebView

## [2.13.0] (2018-03-15)

### Changed
- Consistent UI's prepared state detection by only looking at the player's ready state

## [2.12.1] (2018-02-21)

### Fixed
- Flickering heights of `SeekBar` and `VolumeSlider` bar indicators
- "Concurrent" modification of event handlers in `EventDispatcher` when a handler is unsubscribed by a handler

## [2.12.0] (2018-01-22)

### Changed
- Execute volume control availability test on dummy media element to prevent unexpected interference with muted autoplay

### Fixed
- Positioning of `SeekBar` markers was broken due to style changes in 2.11.0

## [2.11.0] (2017-12-22)

### Added
- Update `SeekBar` playback position of live streams with DVR window while playback is paused

### Changed
- Switch off live edge indicator in `PlaybackTimeLabel` when a live stream is paused

### Fixed
- Stop `SeekBar` smooth playback position updates on `ON_PLAYBACK_FINISHED`
- Centered `SeekBar` and `VolumeSlider` drag handles and make sure that all layers of the underlying bar have the same height

## [2.10.5] (2017-11-20)

### Changed
- `PlaybackToggleButton` now also listens to `ON_SOURCE_LOADED` and `ON_SOURCE_UNLOADED` to properly update the playback state when the source changes
- Update package dependencies
- Apply CEA-608 style to subtitles before they are added to the DOM to avoid "style flickering"

### Fixed
- Unnecessary line breaks in CEA-608 texts

## [2.10.4] (2017-10-30)

### Changed
- Remove `nowrap` from CEA-608 style to correctly render multiline cues
- `PlaybackToggleButton` now also listens to `ON_PLAYING` in addition to `ON_PLAY`

## [2.10.3] (2017-10-20)

### Fixed
- Handling of whitespaces in CEA-608 texts

## [2.10.2] (2017-10-19)

### Changed
- Rewritten CEA-608 text layouting
- Greatly simplified CEA-608 CSS style (`.{prefix}-ui-subtitle-overlay.{prefix}-cea608`)
- Calculate CEA-608 font size only with active CEA-608 cues

### Fixed
- Overlapping CEA-608 texts with large player aspect ratios

## [2.10.1] (2017-10-13)

### Changed
- Removed `VolumeControlButton`'s `VolumeSlider` slide-in animation in the legacy skin to fix the slider knob at 100% bug

### Fixed
- Vertical `VolumeSlider` knob in legacy skin was not visible when set to a low volume 
- Legacy skin's `VolumeSlider` knob was always rendered at 100% when appearing after being hidden
- Avoid `ItemSelectionList` DOM recreation on item selection to avoid unexpected events (e.g. `mouseenter`)

## [2.10.0] (2017-09-14)

### Added
- Update `AudioQualitySelectBox`/`VideoQualitySelectBox` entries when the period of a source changes

### Changed
- Export bundled UI (`bitmovinplayer-ui.js`) as UMD module (instead of global module)

### Fixed
- Fix `Uncaught TypeError` when `require`ing UI before player
- Don't write UI into global namespace (`bitmovin.playerui`) when loaded as module with `require`

## [2.9.0] (2017-08-24)

### Added
- Support CEA-608 subtitle positioning
- Added `ui` issuer parameter to all applicable player API calls (seek, timeshift, mute, unmute, setVolume)

### Changed
- Unified player API issuer parameter to always be `ui` instead of `ui-{componentName}`

### Fixed
- Select correct audio track after updating the items in `AudioTrackSelectBox`

## [2.8.3] (2017-08-01)

### Changed
- Use new quality change API in `AudioQualitySelectBox` and `VideoQualitySelectBox` for player >= 7.3.1 (selection is now synced with player-API `set[Audio|Video]Quality` calls)

## [2.8.2] (2017-08-01)

Release of this version went wrong and it was unpublished from NPM.

### Fixed
- Fix `animate-slide-in-from-bottom` SCSS mixin (fixes missing `VolumeSlider` slide-in animation of `VolumeControlButton` in the legacy skin)
- Fire `ON_READY` event if UI is loaded after player is ready to initialize all components correctly

## [2.8.1] (2017-07-26)

### Fixed
- Early quality selection in `AudioQualitySelectBox`/`VideoQualitySelectBox` before `ON_READY` broke players <= 7.2.5

## [2.8.0] (2017-07-25)

### Added
- Adds a `VolumeToggleButton` to the small screen UI

### Changed
- Moved all subtitle styling to CSS (default subtitle style is not overwritten any longer)

### Fixed
- Fix clearing of container components with `Container#removeComponents` (fixes sticky/duplicate subtitle issue)
- Fix updating container components with `Container#updateComponents` (fixes empty subtitles in IE11)
- Fix handling of duplicate subtitle cues (same text at same time) in `SubtitleOverlay` (fixes another sticky subtitle issue)
- Fix clearing of recommendations in `RecommendationOverlay` (fixes duplicate recommendations issue)
- Reset selected value in `ListSelector` when the items are cleared
- Updating selected value in `PlaybackSpeedSelectBox` when player is ready
- Fix video quality options for progressive streams (removed 'auto' option, preferred quality preselected)

## [2.7.1] (2017-07-06)

### Changed
- Throttled high-frequency API calls to the player from the `VolumeSlider` and `SeekBarLabel`

## [2.7.0] (2017-06-28)

### Added
- Add support for FCC compliant closed captions. Adds options on how captions are displayed, and a SubtitleSettingsPanel with the possibility to update the settings while playing the video.
- Add UI version property to global namespace (`bitmovin.playerui.version`)
- Add `UIConfig#container` config property to specify a custom place in the DOM where the UI will be put into. Can be used to place it somewhere else beside the default player figure.

## [2.6.0] (2017-06-27)

### Added
- Add an option to keep the UI always visible by setting the `UIContainerConfig#hideTimeout` to -1

### Changed
- Thumbnail size is no longer determined by the physical image size and can now be arbitrarily set by CSS

## [2.5.1] (2017-06-26)

No functional changes. Improves player API declarations, code linting configuration, and adds [contribution guidelines](CONTRIBUTING.md).

## [2.5.0] (2017-06-13)

### Added
- Add `UIConditionContext#adClientType` to be able to switch to different UI variants for different ad types
- Add `UIConditionContext#isPlaying` and resolve UI variants on `ON_PLAY` and `ON_PAUSED` to be able to switch between different UI variants for playing and paused states

### Changed
- NPM entry point changed from browserified standalone distributable file to CommonJS module (NPM package can now be used with Node and Browserify out-of-the-box)
- Deprecated `UIConditionContext#isAdWithUI`, use `adClientType` instead (`isAdWithUI` equals `context.adClientType === 'vast'`)

### Fixed
- Stop rendering loop of the `ErrorMessageOverlay` background canvas when UI is released
- Fix wrapped control bar in modern skin on iOS 8.2

## [2.4.0] (2017-06-08)

### Changed
- Resolve UI variants on `ON_READY`
- Improved UI variant switching by detecting the end of an ad when loading a new source during ad playback

### Fixed
- Fix subtitle line breaking

## [2.3.0] (2017-06-01)

UI does not crash any more when used with player 7.0, all other restrictions explained in [2.0.0](#200) still apply.

### Added
- Display subtitles in `SubtitleOverlay` with HTML markup if available instead of the plain text
- Update `AudioTrackSelectionBox` on new `ON_AUDIO_ADDED`/`ON_AUDIO_REMOVED` events in player 7.1.4 / 7.2.0

### Changed
- Detect live streams and time shift availability when configuring dependent components (`PlaybackTimeLabel`, `PlaybackToggleButton`, `SeekBar`) to adjust their mode independently from the player state changes
- Skip configuration of `PictureInPictureToggleButton` and `AirPlayToggleButton` and hide the components if functionality is not supported (when used with player 7.0)

### Fixed
- Fix settings panel closing when an option select box is open
- Fix crash of Gulp `serve` task on HTML file changes
- Fix `SeekBar` in legacy skin did not hide on `hide()`
- Fix missing audio track selection box in Safari with player 7.1.2 and 7.1.3
- Fix error in `SubtitleOverlay` when trying to remove an already cleared subtitle cue

## [2.2.0] (2017-05-05)

### Added
- Add `Container#removeComponents()` to remove all child components of a container
- Display multiple subtitle cues in parallel in `SubtitleOverlay`
- Add `getText()` method, `isEmpty()` method, and `onTextChanged` event to `Label`
- Add `TitleBarConfig#keepHiddenWithoutMetadata` to keep `TitleBar` hidden if metadata labels are empty

### Changed
- Do not display `TitleBar` in Cast UI when it does not contain any metadata (title/description)

### Fixed
- Clear `SubtitleOverlay` when playback is finished

## [2.1.1] (2017-05-03)

### Fixed
- Update playback position / volume indicator position in `SeekBar`/`VolumeSlider` when component is shown

## [2.1.0] (2017-05-02)

### Added
- Add `remote-control` marker class to `UIContainer` that is applied during an active remote control session (e.g. Cast session)
- Display play/pause button in smallscreen UI during an active remote control session (e.g. Cast session)

### Changed
- Adjust `CastStatusOverlay` font size and remove Cast icon (makes place for the playback toggle) in smallscreen UI
- Move `PlaybackToggleOverlay` over `CastStatusOverlay` in smallscreen UI to enable playback toggling

### Fixed
- Fix hiding of `HugePlaybackToggleButton` during Cast session initialization

## [2.0.4] (2017-04-28)

### Added
- Add `ErrorMessageOverlayConfig#messages` to translate and customize error messages in the `ErrorMessageOverlay`

## [2.0.3] (2017-04-25)

No functional changes. Fixes typo in the changelog.

## [2.0.2] (2017-04-25)

No functional changes. Adds a `prepublish` script to the NPM package so an incomplete version like `2.0.0` cannot happen to be published again.

## [2.0.1] (2017-04-24)

No functional changes. Fixes an incomplete NPM package published for `2.0.0`, which has been unpublished.

## [2.0.0] (2017-04-24)

Version 2.0 of the UI framework is built for player 7.1. If absolutely necessary, it can still be used with player 7.0, but certain restriction apply: Casting will not work correctly due to API improvements and a removed workaround, new components based on added API calls will fail (`AirPlayToggleButton`, `PictureInPictureToggleButton`) and need to be removed from the default UI, seeking before playback won't work due to a removed workaround, and audio/video quality changes through the API won't be picked up by the select boxes due to misnamed events.

### Added
- Add `AirPlayToggleButton` for AirPlay support on MacOS and iOS (player 7.1+)
- Add `PictureInPictureToggleButton` for picture-in-picture support on MacOS and iOS (player 7.1+)
- Add dynamic switching between different UIs based on various context properties (screen size, ads, mobile, fullscreen)
  - Add new `UIManager` constructor `(player: Player, uiVariants: UIVariant[], config?: UIConfig)` for dynamic switching
  - Add new `UIManager` constructor `(player: Player, ui: UIContainer, config?: UIConfig)` for simple cases with only one UI instance
  - Automatically display smallscreen UI on mobile devices in default modern UI
- Read metadata (title/description) from player source config if metadata in `UIConfig` is empty
- Refresh metadata when a new source is loaded into the player
- Add `release()` method to components to release resources and dependencies created during `configure(...)`
- Add `onConfigured` event to `UIManager` which gets fired once UI is ready (configured and added to DOM)
- Detect illegal circular references in UI component tree and throw error
- Add `VolumeSliderConfig#hideIfVolumeControlProhibited` flag to automatically hide the volume slider on platforms which prohibit programmatic volume control (currently only iOS)
- Add mouse hover-state to `Component`
  - `isHovered()` returns the current hover-state
  - `onHoverChanged` event with `ComponentHoverChangedEventArgs` is fired when the hover state changes
- Add `Spacer` component that just takes up space
- Read timeline markers from player source config (`source.markers`) if `UIConfig` does not contain markers
- Refresh timeline markers when a source is loaded/unloaded
- Read recommendations from player source config (`source.recommendations`) if `UIConfig` does not contain recommendations
- Refresh `RecommendationOverlay` when a source is loaded/unloaded
- Clear `MetadataLabel` when source is unloaded
- Add `SeekBarConfig#smoothPlaybackPositionUpdateIntervalMs` to configure or disable smooth playback position updates on the `SeekBar`
- Delay displaying of the `BufferingOverlay` by 1 second to bypass short stalls without the distraction of the overlay (configurable with `BufferingOverlayConfig#showDelayMs`)

### Changed
- Update Cast support for new Cast implementation in player 7.1
- Permanently display UI during a Cast session
- No more use of the player's global namespace
- Hide `ErrorOverlay` when a new source is loaded
- Hide `BufferingOverlay` when source is unloaded
- Do not attempt to show/hide components if they are already in the target state
- Display stop icon instead of pause icon on the `PlaybackToggleButton` for live streams without timeshift
- UI is no longer hidden while a control in the controlbar is hovered
- Instead of requiring two touches to start playback, the first touch now reveals UI and triggers playback at the same time (`UIContainer` with `HugePlaybackToggleButton`)
- Decreased `HugePlaybackButton`, `ErrorMessageOverlay` `BufferingOverlay`, and `SubtitleOverlay` font size in smallscreen UI
- Hide `RecommendationOverlay` when source is unloaded
- Listen to `ON_[AUDIO|VIDEO]_DOWNLOAD_QUALITY_CHANGE` events instead of `*_CHANGED` in `AudioQualitySelectBox`/`VideoQualitySelectBox` (download events were broken/misnamed in player 7.0)

### Removed
- Remove all transitions and animations from Cast receiver UI due to low rendering performance on Chromecast devices
- Remove Cast workarounds/hacks required for old Cast implementation in player 7.0
- Remove seek-before-play workaround (now directly supported by player 7.1)
- Remove `UIManager` constructor `(player: Player, playerUi: UIContainer, adsUi: UIContainer, config?: UIConfig)`, use new constructor with `UIVariant[]` instead
- Disable smooth seekbar update in Cast receiver UI for increased Chromecast performance

### Fixed
- Fix seekbar position indicator when seeking before playback
- Fix unloading/releasing of UI
- Fix wrong volume slider / seekbar positioning on UI startup and after loading a source
- Fix missing component exports to global JS namespace
- Fix timeshift support on live streams where timeshifting is not available from the beginning
- Fix wrongly detected live state of HLS streams in Chrome on Android
- Fix seekbar position update when player is already playing at UI initialization (e.g. when autoplay is enabled)
- Fix wrong `UIContainer` playback state class when creating UI in other states than idle and prepared
- Correctly initialize `VolumeToggleButton` low/high volume icon state

## [1.0.1] (2017-02-10)
### Fixed
- Fix thumbnail preview on the seekbar label

## 1.0.0 (2017-02-03)
- First release

[3.4.6]: https://github.com/bitmovin/bitmovin-player-ui/compare/v3.4.5...v3.4.6
[3.4.5]: https://github.com/bitmovin/bitmovin-player-ui/compare/v3.4.4...v3.4.5
[3.4.4]: https://github.com/bitmovin/bitmovin-player-ui/compare/v3.4.3...v3.4.4
[3.4.3]: https://github.com/bitmovin/bitmovin-player-ui/compare/v3.4.2...v3.4.3
[3.4.2]: https://github.com/bitmovin/bitmovin-player-ui/compare/v3.4.1...v3.4.2
[3.4.1]: https://github.com/bitmovin/bitmovin-player-ui/compare/v3.4.0...v3.4.1
[3.4.0]: https://github.com/bitmovin/bitmovin-player-ui/compare/v3.3.1...v3.4.0
[3.3.1]: https://github.com/bitmovin/bitmovin-player-ui/compare/v3.3.0...v3.3.1
[3.3.0]: https://github.com/bitmovin/bitmovin-player-ui/compare/v3.2.0...v3.3.0
[3.2.0]: https://github.com/bitmovin/bitmovin-player-ui/compare/v3.1.0...v3.2.0
[3.1.0]: https://github.com/bitmovin/bitmovin-player-ui/compare/v3.0.1...v3.1.0
[3.0.1]: https://github.com/bitmovin/bitmovin-player-ui/compare/v3.0.0...v3.0.1
[3.0.0]: https://github.com/bitmovin/bitmovin-player-ui/compare/v2.18.0...v3.0.0
[2.18.0]: https://github.com/bitmovin/bitmovin-player-ui/compare/v2.17.1...v2.18.0
[2.17.1]: https://github.com/bitmovin/bitmovin-player-ui/compare/v2.17.0...v2.17.1
[2.17.0]: https://github.com/bitmovin/bitmovin-player-ui/compare/v2.16.0...v2.17.0
[2.16.0]: https://github.com/bitmovin/bitmovin-player-ui/compare/v2.15.0...v2.16.0
[2.15.0]: https://github.com/bitmovin/bitmovin-player-ui/compare/v2.14.0...v2.15.0
[2.14.0]: https://github.com/bitmovin/bitmovin-player-ui/compare/v2.13.0...v2.14.0
[2.13.0]: https://github.com/bitmovin/bitmovin-player-ui/compare/v2.12.1...v2.13.0
[2.12.1]: https://github.com/bitmovin/bitmovin-player-ui/compare/v2.12.0...v2.12.1
[2.12.0]: https://github.com/bitmovin/bitmovin-player-ui/compare/v2.11.0...v2.12.0
[2.11.0]: https://github.com/bitmovin/bitmovin-player-ui/compare/v2.10.5...v2.11.0
[2.10.5]: https://github.com/bitmovin/bitmovin-player-ui/compare/v2.10.4...v2.10.5
[2.10.4]: https://github.com/bitmovin/bitmovin-player-ui/compare/v2.10.3...v2.10.4
[2.10.3]: https://github.com/bitmovin/bitmovin-player-ui/compare/v2.10.2...v2.10.3
[2.10.2]: https://github.com/bitmovin/bitmovin-player-ui/compare/v2.10.1...v2.10.2
[2.10.1]: https://github.com/bitmovin/bitmovin-player-ui/compare/v2.10.0...v2.10.1
[2.10.0]: https://github.com/bitmovin/bitmovin-player-ui/compare/v2.9.0...v2.10.0
[2.9.0]: https://github.com/bitmovin/bitmovin-player-ui/compare/v2.8.3...v2.9.0
[2.8.3]: https://github.com/bitmovin/bitmovin-player-ui/compare/v2.8.2...v2.8.3
[2.8.2]: https://github.com/bitmovin/bitmovin-player-ui/compare/v2.8.1...v2.8.2
[2.8.1]: https://github.com/bitmovin/bitmovin-player-ui/compare/v2.8.0...v2.8.1
[2.8.0]: https://github.com/bitmovin/bitmovin-player-ui/compare/v2.7.1...v2.8.0
[2.7.1]: https://github.com/bitmovin/bitmovin-player-ui/compare/v2.7.0...v2.7.1
[2.7.0]: https://github.com/bitmovin/bitmovin-player-ui/compare/v2.6.0...v2.7.0
[2.6.0]: https://github.com/bitmovin/bitmovin-player-ui/compare/v2.5.1...v2.6.0
[2.5.1]: https://github.com/bitmovin/bitmovin-player-ui/compare/v2.5.0...v2.5.1
[2.5.0]: https://github.com/bitmovin/bitmovin-player-ui/compare/v2.4.0...v2.5.0
[2.4.0]: https://github.com/bitmovin/bitmovin-player-ui/compare/v2.3.0...v2.4.0
[2.3.0]: https://github.com/bitmovin/bitmovin-player-ui/compare/v2.2.0...v2.3.0
[2.2.0]: https://github.com/bitmovin/bitmovin-player-ui/compare/v2.1.1...v2.2.0
[2.1.1]: https://github.com/bitmovin/bitmovin-player-ui/compare/v2.1.0...v2.1.1
[2.1.0]: https://github.com/bitmovin/bitmovin-player-ui/compare/v2.0.4...v2.1.0
[2.0.4]: https://github.com/bitmovin/bitmovin-player-ui/compare/v2.0.3...v2.0.4
[2.0.3]: https://github.com/bitmovin/bitmovin-player-ui/compare/v2.0.2...v2.0.3
[2.0.2]: https://github.com/bitmovin/bitmovin-player-ui/compare/v2.0.1...v2.0.2
[2.0.1]: https://github.com/bitmovin/bitmovin-player-ui/compare/v2.0.0...v2.0.1
[2.0.0]: https://github.com/bitmovin/bitmovin-player-ui/compare/v1.0.1...v2.0.0
[1.0.1]: https://github.com/bitmovin/bitmovin-player-ui/compare/v1.0.0...v1.0.1<|MERGE_RESOLUTION|>--- conflicted
+++ resolved
@@ -6,16 +6,14 @@
 
 ## [develop]
 
-<<<<<<< HEAD
 ### Added
 - Support for player instances which inherits from the `BitmovinPlayer`
-=======
+
 ### Changed
 - `ListBox` no longer recreates itself after the list was updated
 
 ### Fixed
 - UI not hiding after selecting an item within a `ListBox`
->>>>>>> 615238d1
 
 ## [3.4.6]
 	
