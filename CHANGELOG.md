# Change Log
All notable changes to this project will be documented in this file.

The format is based on [Keep a Changelog](http://keepachangelog.com/) 
and this project adheres to [Semantic Versioning](http://semver.org/).

## [support-v2]

<<<<<<< HEAD
### Changed
- Set `UIConfig.playbackSpeedSelectionEnabled` to true per default
=======
### Added
- `VolumeController` to control and manage volume and mute state by multiple `Component`s in a single place
>>>>>>> f5d56e4e

### Fixed
- Avoid unnecessary animation when `BufferingOverlay` is hidden
- Avoid unnecessary DOM modification when the text of a `Label` does not change
- Handling of `null` keys in `SelectBox` (fixes subtitle deselection in IE11)
- `VolumeToggleButton` interfered player API `setVolume`/`mute`/`unmute` calls

## [2.19.0] (2018-09-06)

### Added
- Support for image subtitles

### Fixed
- Missing custom `SkipMessage` texts while playing an advertisement

## [2.18.0] (2018-08-08)

### Added
- UI element `ListBox` to display multiple selectable items ([#121](https://github.com/bitmovin/bitmovin-player-ui/issues/121))
- Icon for subtitles
- Icon for audio tracks
- Demo section within the UI variants in the playground
- Demo with separate `SettingsPanel`s for subtitles and audio tracks
- `UIContainerConfig.hidePlayerStateExceptions` option to configure player states in which the controls will not be hidden

### Changed
- SmallScreenUI: Move `RecommendationOverlay` behind `TitleBar` to avoid hidden `FullscreenToggleButton` in replay screen and prevent smartphone users from exiting fullscreen
- SmallScreenUI: Do not hide controls in replay screen

## [2.17.1] (2018-08-01)

### Fixed
- Rendering of single-image thumbnails
- Local storage detection in Firefox

## [2.17.0] (2018-07-10)

### Added
- `AirPlayToggleButton` to `modernSmallScreenUI` for MacOS devices
- `PictureInPictureToggleButton` to `modernSmallScreenUI` for MacOS devices
- `UIConfig.playbackSpeedSelectionEnabled` option to show/hide `PlaybackSpeedSelectBox` within the `SettingsPanel`

### Changed
- `PlaybackSpeedSelectBox` is no longer visible within the `SettingsPanel` by default

### Fixed
- Apply the IE/Firefox workaround of v2.16.0 to hide the hovered dropdown panel of a `SelectBox` also when the UI hides

## [2.16.0] (2018-06-27)

### Added
- Revert state of `PlaybackToggleButton` to paused if a play attempt is rejected (`ON_WARNING 5008`; e.g. in case of autoplay)
- `UIManager` API to dynamically manage `SeekBar` markers: `getTimelineMarkers`, `addTimelineMarker`, `removeTimelineMarker` ([#103](https://github.com/bitmovin/bitmovin-player-ui/issues/103))
- Interval marking with added property `TimelineMarker.duration` ([#103](https://github.com/bitmovin/bitmovin-player-ui/issues/103))
- Custom CSS classes on markers in `SeekBar` and `SeekBarLabel` through `TimelineMarker.cssClasses` ([#103](https://github.com/bitmovin/bitmovin-player-ui/issues/103))
- `ListSelectorConfig.filter` to filter items of auto-populated `SelectBox` implementations, e.g. `SubtitleSelectBox` ([#117](https://github.com/bitmovin/bitmovin-player-ui/pull/117))
- `ListSelectorConfig.translator` to translate item labels of auto-populated `SelectBox` implementations, e.g. `SubtitleSelectBox` ([#117](https://github.com/bitmovin/bitmovin-player-ui/pull/117))

### Changed
- Animate `HugePlaybackToggleButton` only on state changes (not when UI is initially loaded)
- Hide `HugePlaybackToggleButton` play animation when `config.playback.autoplay` is enabled or the player is already playing
- Consolidated configuration management of `UIConfig` from components into `UIManager`
- Configuration from the player source now takes precedence over the configuration passed into the `UIManager`

### Fixed
- IE & Firefox could leave the dropdown panel of an active/hovered `SelectBox` floating after the parent container (e.g. `SettingsPanel`) was hidden

## [2.15.0] (2018-06-08)

### Added
- `UIManager` API to switch UI variants: `UIConfig.autoUiVariantResolve`, `onUiVariantResolve` event, `getUiVariants`, `resolveUiVariant`, `switchToUiVariant` ([#102](https://github.com/bitmovin/bitmovin-player-ui/pull/102))

## [2.14.0] (2018-05-02)

License change from LGPLv3 to MIT.

### Added
- Subscribe to the `ON_PLAYBACK_SPEED_CHANGED` event to display the correct speed in the `PlaybackSpeedSelectBox`
- Prefer `on`/`off` over `addEventHandler`/`removeEventHandler` with player version 7.8+ to avoid deprecation log messages
- `data-bmpui-volume-level-tens` attribute on `VolumeToggleButton` for more granular styling of the volume icon
- `onClass`/`offClass` configuration properties in `ToggleButtonConfig` to allow customizing the state marker CSS class names

### Changed
- Removed `bmpui-low` marker class from `VolumeToggleButton` (replaced by `data-bmpui-volume-level-tens` attribute)
- Renamed `VolumeToggleButton` mute state marker CSS class names from `off`/`on` to `unmuted`/`muted`
- Change `VolumeToggleButton` into mute state when the player volume is set to `0` (avoids transitions from zero volume to muted)
- Set player volume to `10` when the player is unmuted and the volume is below `10` (avoids transitions from muted to zero volume)
- Removed volume level animation from `VolumeSlider`

### Fixed
- Initialize `ToggleButton` state at UI configuration
- `SettingsPanel` attempted to check `isActive` on non-`SettingsPanelItem` components (e.g. `CloseButton`)
- User interaction passthrough from `HugePlaybackToggleButton` to player when autoplay is blocked
- `SeekBar` bar levels and scrubber positioning in Android 4.4 WebView

## [2.13.0] (2018-03-15)

### Changed
- Consistent UI's prepared state detection by only looking at the player's ready state

## [2.12.1] (2018-02-21)

### Fixed
- Flickering heights of `SeekBar` and `VolumeSlider` bar indicators
- "Concurrent" modification of event handlers in `EventDispatcher` when a handler is unsubscribed by a handler

## [2.12.0] (2018-01-22)

### Changed
- Execute volume control availability test on dummy media element to prevent unexpected interference with muted autoplay

### Fixed
- Positioning of `SeekBar` markers was broken due to style changes in 2.11.0

## [2.11.0] (2017-12-22)

### Added
- Update `SeekBar` playback position of live streams with DVR window while playback is paused

### Changed
- Switch off live edge indicator in `PlaybackTimeLabel` when a live stream is paused

### Fixed
- Stop `SeekBar` smooth playback position updates on `ON_PLAYBACK_FINISHED`
- Centered `SeekBar` and `VolumeSlider` drag handles and make sure that all layers of the underlying bar have the same height

## [2.10.5] (2017-11-20)

### Changed
- `PlaybackToggleButton` now also listens to `ON_SOURCE_LOADED` and `ON_SOURCE_UNLOADED` to properly update the playback state when the source changes
- Update package dependencies
- Apply CEA-608 style to subtitles before they are added to the DOM to avoid "style flickering"

### Fixed
- Unnecessary line breaks in CEA-608 texts

## [2.10.4] (2017-10-30)

### Changed
- Remove `nowrap` from CEA-608 style to correctly render multiline cues
- `PlaybackToggleButton` now also listens to `ON_PLAYING` in addition to `ON_PLAY`

## [2.10.3] (2017-10-20)

### Fixed
- Handling of whitespaces in CEA-608 texts

## [2.10.2] (2017-10-19)

### Changed
- Rewritten CEA-608 text layouting
- Greatly simplified CEA-608 CSS style (`.{prefix}-ui-subtitle-overlay.{prefix}-cea608`)
- Calculate CEA-608 font size only with active CEA-608 cues

### Fixed
- Overlapping CEA-608 texts with large player aspect ratios

## [2.10.1] (2017-10-13)

### Changed
- Removed `VolumeControlButton`'s `VolumeSlider` slide-in animation in the legacy skin to fix the slider knob at 100% bug

### Fixed
- Vertical `VolumeSlider` knob in legacy skin was not visible when set to a low volume 
- Legacy skin's `VolumeSlider` knob was always rendered at 100% when appearing after being hidden
- Avoid `ItemSelectionList` DOM recreation on item selection to avoid unexpected events (e.g. `mouseenter`)

## [2.10.0] (2017-09-14)

### Added
- Update `AudioQualitySelectBox`/`VideoQualitySelectBox` entries when the period of a source changes

### Changed
- Export bundled UI (`bitmovinplayer-ui.js`) as UMD module (instead of global module)

### Fixed
- Fix `Uncaught TypeError` when `require`ing UI before player
- Don't write UI into global namespace (`bitmovin.playerui`) when loaded as module with `require`

## [2.9.0] (2017-08-24)

### Added
- Support CEA-608 subtitle positioning
- Added `ui` issuer parameter to all applicable player API calls (seek, timeshift, mute, unmute, setVolume)

### Changed
- Unified player API issuer parameter to always be `ui` instead of `ui-{componentName}`

### Fixed
- Select correct audio track after updating the items in `AudioTrackSelectBox`

## [2.8.3] (2017-08-01)

### Changed
- Use new quality change API in `AudioQualitySelectBox` and `VideoQualitySelectBox` for player >= 7.3.1 (selection is now synced with player-API `set[Audio|Video]Quality` calls)

## [2.8.2] (2017-08-01)

Release of this version went wrong and it was unpublished from NPM.

### Fixed
- Fix `animate-slide-in-from-bottom` SCSS mixin (fixes missing `VolumeSlider` slide-in animation of `VolumeControlButton` in the legacy skin)
- Fire `ON_READY` event if UI is loaded after player is ready to initialize all components correctly

## [2.8.1] (2017-07-26)

### Fixed
- Early quality selection in `AudioQualitySelectBox`/`VideoQualitySelectBox` before `ON_READY` broke players <= 7.2.5

## [2.8.0] (2017-07-25)

### Added
- Adds a `VolumeToggleButton` to the small screen UI

### Changed
- Moved all subtitle styling to CSS (default subtitle style is not overwritten any longer)

### Fixed
- Fix clearing of container components with `Container#removeComponents` (fixes sticky/duplicate subtitle issue)
- Fix updating container components with `Container#updateComponents` (fixes empty subtitles in IE11)
- Fix handling of duplicate subtitle cues (same text at same time) in `SubtitleOverlay` (fixes another sticky subtitle issue)
- Fix clearing of recommendations in `RecommendationOverlay` (fixes duplicate recommendations issue)
- Reset selected value in `ListSelector` when the items are cleared
- Updating selected value in `PlaybackSpeedSelectBox` when player is ready
- Fix video quality options for progressive streams (removed 'auto' option, preferred quality preselected)

## [2.7.1] (2017-07-06)

### Changed
- Throttled high-frequency API calls to the player from the `VolumeSlider` and `SeekBarLabel`

## [2.7.0] (2017-06-28)

### Added
- Add support for FCC compliant closed captions. Adds options on how captions are displayed, and a SubtitleSettingsPanel with the possibility to update the settings while playing the video.
- Add UI version property to global namespace (`bitmovin.playerui.version`)
- Add `UIConfig#container` config property to specify a custom place in the DOM where the UI will be put into. Can be used to place it somewhere else beside the default player figure.

## [2.6.0] (2017-06-27)

### Added
- Add an option to keep the UI always visible by setting the `UIContainerConfig#hideTimeout` to -1

### Changed
- Thumbnail size is no longer determined by the physical image size and can now be arbitrarily set by CSS

## [2.5.1] (2017-06-26)

No functional changes. Improves player API declarations, code linting configuration, and adds [contribution guidelines](CONTRIBUTING.md).

## [2.5.0] (2017-06-13)

### Added
- Add `UIConditionContext#adClientType` to be able to switch to different UI variants for different ad types
- Add `UIConditionContext#isPlaying` and resolve UI variants on `ON_PLAY` and `ON_PAUSED` to be able to switch between different UI variants for playing and paused states

### Changed
- NPM entry point changed from browserified standalone distributable file to CommonJS module (NPM package can now be used with Node and Browserify out-of-the-box)
- Deprecated `UIConditionContext#isAdWithUI`, use `adClientType` instead (`isAdWithUI` equals `context.adClientType === 'vast'`)

### Fixed
- Stop rendering loop of the `ErrorMessageOverlay` background canvas when UI is released
- Fix wrapped control bar in modern skin on iOS 8.2

## [2.4.0] (2017-06-08)

### Changed
- Resolve UI variants on `ON_READY`
- Improved UI variant switching by detecting the end of an ad when loading a new source during ad playback

### Fixed
- Fix subtitle line breaking

## [2.3.0] (2017-06-01)

UI does not crash any more when used with player 7.0, all other restrictions explained in [2.0.0](#200) still apply.

### Added
- Display subtitles in `SubtitleOverlay` with HTML markup if available instead of the plain text
- Update `AudioTrackSelectionBox` on new `ON_AUDIO_ADDED`/`ON_AUDIO_REMOVED` events in player 7.1.4 / 7.2.0

### Changed
- Detect live streams and time shift availability when configuring dependent components (`PlaybackTimeLabel`, `PlaybackToggleButton`, `SeekBar`) to adjust their mode independently from the player state changes
- Skip configuration of `PictureInPictureToggleButton` and `AirPlayToggleButton` and hide the components if functionality is not supported (when used with player 7.0)

### Fixed
- Fix settings panel closing when an option select box is open
- Fix crash of Gulp `serve` task on HTML file changes
- Fix `SeekBar` in legacy skin did not hide on `hide()`
- Fix missing audio track selection box in Safari with player 7.1.2 and 7.1.3
- Fix error in `SubtitleOverlay` when trying to remove an already cleared subtitle cue

## [2.2.0] (2017-05-05)

### Added
- Add `Container#removeComponents()` to remove all child components of a container
- Display multiple subtitle cues in parallel in `SubtitleOverlay`
- Add `getText()` method, `isEmpty()` method, and `onTextChanged` event to `Label`
- Add `TitleBarConfig#keepHiddenWithoutMetadata` to keep `TitleBar` hidden if metadata labels are empty

### Changed
- Do not display `TitleBar` in Cast UI when it does not contain any metadata (title/description)

### Fixed
- Clear `SubtitleOverlay` when playback is finished

## [2.1.1] (2017-05-03)

### Fixed
- Update playback position / volume indicator position in `SeekBar`/`VolumeSlider` when component is shown

## [2.1.0] (2017-05-02)

### Added
- Add `remote-control` marker class to `UIContainer` that is applied during an active remote control session (e.g. Cast session)
- Display play/pause button in smallscreen UI during an active remote control session (e.g. Cast session)

### Changed
- Adjust `CastStatusOverlay` font size and remove Cast icon (makes place for the playback toggle) in smallscreen UI
- Move `PlaybackToggleOverlay` over `CastStatusOverlay` in smallscreen UI to enable playback toggling

### Fixed
- Fix hiding of `HugePlaybackToggleButton` during Cast session initialization

## [2.0.4] (2017-04-28)

### Added
- Add `ErrorMessageOverlayConfig#messages` to translate and customize error messages in the `ErrorMessageOverlay`

## [2.0.3] (2017-04-25)

No functional changes. Fixes typo in the changelog.

## [2.0.2] (2017-04-25)

No functional changes. Adds a `prepublish` script to the NPM package so an incomplete version like `2.0.0` cannot happen to be published again.

## [2.0.1] (2017-04-24)

No functional changes. Fixes an incomplete NPM package published for `2.0.0`, which has been unpublished.

## [2.0.0] (2017-04-24)

Version 2.0 of the UI framework is built for player 7.1. If absolutely necessary, it can still be used with player 7.0, but certain restriction apply: Casting will not work correctly due to API improvements and a removed workaround, new components based on added API calls will fail (`AirPlayToggleButton`, `PictureInPictureToggleButton`) and need to be removed from the default UI, seeking before playback won't work due to a removed workaround, and audio/video quality changes through the API won't be picked up by the select boxes due to misnamed events.

### Added
- Add `AirPlayToggleButton` for AirPlay support on MacOS and iOS (player 7.1+)
- Add `PictureInPictureToggleButton` for picture-in-picture support on MacOS and iOS (player 7.1+)
- Add dynamic switching between different UIs based on various context properties (screen size, ads, mobile, fullscreen)
  - Add new `UIManager` constructor `(player: Player, uiVariants: UIVariant[], config?: UIConfig)` for dynamic switching
  - Add new `UIManager` constructor `(player: Player, ui: UIContainer, config?: UIConfig)` for simple cases with only one UI instance
  - Automatically display smallscreen UI on mobile devices in default modern UI
- Read metadata (title/description) from player source config if metadata in `UIConfig` is empty
- Refresh metadata when a new source is loaded into the player
- Add `release()` method to components to release resources and dependencies created during `configure(...)`
- Add `onConfigured` event to `UIManager` which gets fired once UI is ready (configured and added to DOM)
- Detect illegal circular references in UI component tree and throw error
- Add `VolumeSliderConfig#hideIfVolumeControlProhibited` flag to automatically hide the volume slider on platforms which prohibit programmatic volume control (currently only iOS)
- Add mouse hover-state to `Component`
  - `isHovered()` returns the current hover-state
  - `onHoverChanged` event with `ComponentHoverChangedEventArgs` is fired when the hover state changes
- Add `Spacer` component that just takes up space
- Read timeline markers from player source config (`source.markers`) if `UIConfig` does not contain markers
- Refresh timeline markers when a source is loaded/unloaded
- Read recommendations from player source config (`source.recommendations`) if `UIConfig` does not contain recommendations
- Refresh `RecommendationOverlay` when a source is loaded/unloaded
- Clear `MetadataLabel` when source is unloaded
- Add `SeekBarConfig#smoothPlaybackPositionUpdateIntervalMs` to configure or disable smooth playback position updates on the `SeekBar`
- Delay displaying of the `BufferingOverlay` by 1 second to bypass short stalls without the distraction of the overlay (configurable with `BufferingOverlayConfig#showDelayMs`)

### Changed
- Update Cast support for new Cast implementation in player 7.1
- Permanently display UI during a Cast session
- No more use of the player's global namespace
- Hide `ErrorOverlay` when a new source is loaded
- Hide `BufferingOverlay` when source is unloaded
- Do not attempt to show/hide components if they are already in the target state
- Display stop icon instead of pause icon on the `PlaybackToggleButton` for live streams without timeshift
- UI is no longer hidden while a control in the controlbar is hovered
- Instead of requiring two touches to start playback, the first touch now reveals UI and triggers playback at the same time (`UIContainer` with `HugePlaybackToggleButton`)
- Decreased `HugePlaybackButton`, `ErrorMessageOverlay` `BufferingOverlay`, and `SubtitleOverlay` font size in smallscreen UI
- Hide `RecommendationOverlay` when source is unloaded
- Listen to `ON_[AUDIO|VIDEO]_DOWNLOAD_QUALITY_CHANGE` events instead of `*_CHANGED` in `AudioQualitySelectBox`/`VideoQualitySelectBox` (download events were broken/misnamed in player 7.0)

### Removed
- Remove all transitions and animations from Cast receiver UI due to low rendering performance on Chromecast devices
- Remove Cast workarounds/hacks required for old Cast implementation in player 7.0
- Remove seek-before-play workaround (now directly supported by player 7.1)
- Remove `UIManager` constructor `(player: Player, playerUi: UIContainer, adsUi: UIContainer, config?: UIConfig)`, use new constructor with `UIVariant[]` instead
- Disable smooth seekbar update in Cast receiver UI for increased Chromecast performance

### Fixed
- Fix seekbar position indicator when seeking before playback
- Fix unloading/releasing of UI
- Fix wrong volume slider / seekbar positioning on UI startup and after loading a source
- Fix missing component exports to global JS namespace
- Fix timeshift support on live streams where timeshifting is not available from the beginning
- Fix wrongly detected live state of HLS streams in Chrome on Android
- Fix seekbar position update when player is already playing at UI initialization (e.g. when autoplay is enabled)
- Fix wrong `UIContainer` playback state class when creating UI in other states than idle and prepared
- Correctly initialize `VolumeToggleButton` low/high volume icon state

## [1.0.1] (2017-02-10)
### Fixed
- Fix thumbnail preview on the seekbar label

## 1.0.0 (2017-02-03)
- First release

[support-v2]: https://github.com/bitmovin/bitmovin-player-ui/compare/v2.19.0...support/v2.x
[2.19.0]: https://github.com/bitmovin/bitmovin-player-ui/compare/v2.18.0...v2.19.0
[2.18.0]: https://github.com/bitmovin/bitmovin-player-ui/compare/v2.17.1...v2.18.0
[2.17.1]: https://github.com/bitmovin/bitmovin-player-ui/compare/v2.17.0...v2.17.1
[2.17.0]: https://github.com/bitmovin/bitmovin-player-ui/compare/v2.16.0...v2.17.0
[2.16.0]: https://github.com/bitmovin/bitmovin-player-ui/compare/v2.15.0...v2.16.0
[2.15.0]: https://github.com/bitmovin/bitmovin-player-ui/compare/v2.14.0...v2.15.0
[2.14.0]: https://github.com/bitmovin/bitmovin-player-ui/compare/v2.13.0...v2.14.0
[2.13.0]: https://github.com/bitmovin/bitmovin-player-ui/compare/v2.12.1...v2.13.0
[2.12.1]: https://github.com/bitmovin/bitmovin-player-ui/compare/v2.12.0...v2.12.1
[2.12.0]: https://github.com/bitmovin/bitmovin-player-ui/compare/v2.11.0...v2.12.0
[2.11.0]: https://github.com/bitmovin/bitmovin-player-ui/compare/v2.10.5...v2.11.0
[2.10.5]: https://github.com/bitmovin/bitmovin-player-ui/compare/v2.10.4...v2.10.5
[2.10.4]: https://github.com/bitmovin/bitmovin-player-ui/compare/v2.10.3...v2.10.4
[2.10.3]: https://github.com/bitmovin/bitmovin-player-ui/compare/v2.10.2...v2.10.3
[2.10.2]: https://github.com/bitmovin/bitmovin-player-ui/compare/v2.10.1...v2.10.2
[2.10.1]: https://github.com/bitmovin/bitmovin-player-ui/compare/v2.10.0...v2.10.1
[2.10.0]: https://github.com/bitmovin/bitmovin-player-ui/compare/v2.9.0...v2.10.0
[2.9.0]: https://github.com/bitmovin/bitmovin-player-ui/compare/v2.8.3...v2.9.0
[2.8.3]: https://github.com/bitmovin/bitmovin-player-ui/compare/v2.8.2...v2.8.3
[2.8.2]: https://github.com/bitmovin/bitmovin-player-ui/compare/v2.8.1...v2.8.2
[2.8.1]: https://github.com/bitmovin/bitmovin-player-ui/compare/v2.8.0...v2.8.1
[2.8.0]: https://github.com/bitmovin/bitmovin-player-ui/compare/v2.7.1...v2.8.0
[2.7.1]: https://github.com/bitmovin/bitmovin-player-ui/compare/v2.7.0...v2.7.1
[2.7.0]: https://github.com/bitmovin/bitmovin-player-ui/compare/v2.6.0...v2.7.0
[2.6.0]: https://github.com/bitmovin/bitmovin-player-ui/compare/v2.5.1...v2.6.0
[2.5.1]: https://github.com/bitmovin/bitmovin-player-ui/compare/v2.5.0...v2.5.1
[2.5.0]: https://github.com/bitmovin/bitmovin-player-ui/compare/v2.4.0...v2.5.0
[2.4.0]: https://github.com/bitmovin/bitmovin-player-ui/compare/v2.3.0...v2.4.0
[2.3.0]: https://github.com/bitmovin/bitmovin-player-ui/compare/v2.2.0...v2.3.0
[2.2.0]: https://github.com/bitmovin/bitmovin-player-ui/compare/v2.1.1...v2.2.0
[2.1.1]: https://github.com/bitmovin/bitmovin-player-ui/compare/v2.1.0...v2.1.1
[2.1.0]: https://github.com/bitmovin/bitmovin-player-ui/compare/v2.0.4...v2.1.0
[2.0.4]: https://github.com/bitmovin/bitmovin-player-ui/compare/v2.0.3...v2.0.4
[2.0.3]: https://github.com/bitmovin/bitmovin-player-ui/compare/v2.0.2...v2.0.3
[2.0.2]: https://github.com/bitmovin/bitmovin-player-ui/compare/v2.0.1...v2.0.2
[2.0.1]: https://github.com/bitmovin/bitmovin-player-ui/compare/v2.0.0...v2.0.1
[2.0.0]: https://github.com/bitmovin/bitmovin-player-ui/compare/v1.0.1...v2.0.0
[1.0.1]: https://github.com/bitmovin/bitmovin-player-ui/compare/v1.0.0...v1.0.1<|MERGE_RESOLUTION|>--- conflicted
+++ resolved
@@ -6,13 +6,11 @@
 
 ## [support-v2]
 
-<<<<<<< HEAD
+### Added
+- `VolumeController` to control and manage volume and mute state by multiple `Component`s in a single place
+
 ### Changed
 - Set `UIConfig.playbackSpeedSelectionEnabled` to true per default
-=======
-### Added
-- `VolumeController` to control and manage volume and mute state by multiple `Component`s in a single place
->>>>>>> f5d56e4e
 
 ### Fixed
 - Avoid unnecessary animation when `BufferingOverlay` is hidden
