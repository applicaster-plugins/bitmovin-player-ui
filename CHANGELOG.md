--- conflicted
+++ resolved
@@ -8,12 +8,9 @@
 
 ### Fixed
 - Fix clearing of container components with `Container#removeComponents` (fixes sticky/duplicate subtitle issue)
-<<<<<<< HEAD
-- Fix clearing of recommendations in `RecommendationOverlay` (fixes duplicate recommendations issue)
-=======
 - Fix updating container components with `Container#updateComponents` (fixes empty subtitles in IE11)
 - Fix handling of duplicate subtitle cues (same text at same time) in `SubtitleOverlay` (fixes another sticky subtitle issue)
->>>>>>> 17f20037
+- Fix clearing of recommendations in `RecommendationOverlay` (fixes duplicate recommendations issue)
 
 ## [2.7.1]
 
