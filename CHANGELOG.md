--- conflicted
+++ resolved
@@ -9,13 +9,10 @@
 ### Added
 - CSS selector to default elements
 - `VolumeController` to control and manage volume and mute state by multiple `Component`s in a single place
-<<<<<<< HEAD
+- `disable()` / `enable()` functionality to `Component`s
+- Preventing click event on a disabled `Button`
 - Ads UI support for player v8
 - `UIConditionContext#adRequiresUi` to distinguish if the current ad requires an external UI
-=======
-- `disable()` / `enable()` functionality to `Component`s
-- Preventing click event on a disabled `Button`
->>>>>>> defe9e0c
 
 ### Changed
 - Set `UIConfig.playbackSpeedSelectionEnabled` to true per default
