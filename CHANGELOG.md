# Change Log
All notable changes to this project will be documented in this file.

The format is based on [Keep a Changelog](http://keepachangelog.com/) 
and this project adheres to [Semantic Versioning](http://semver.org/).

<<<<<<< HEAD
## [develop]

### Added
- UI element `ListBox` to display multiple selectable items
- Icon for Subtitles
- Icon for AudioTracks
- Demo section within the UI variants in the Playground
- Demo for extracted Subtitles and Audiotracks from the `SettingsPanel`
=======
## [2.17.1]

### Fixed
- Rendering of single-image thumbnails
- Local storage detection in Firefox
>>>>>>> 4e80a8ca

## [2.17.0]

### Added
- `AirPlayToggleButton` to `modernSmallScreenUI` for MacOS devices
- `PictureInPictureToggleButton` to `modernSmallScreenUI` for MacOS devices
- `UIConfig.playbackSpeedSelectionEnabled` option to show/hide `PlaybackSpeedSelectBox` within the `SettingsPanel`

### Changed
- `PlaybackSpeedSelectBox` is no longer visible within the `SettingsPanel` by default

### Fixed
- Apply the IE/Firefox workaround of v2.16.0 to hide the hovered dropdown panel of a `SelectBox` also when the UI hides

## [2.16.0]

### Added
- Revert state of `PlaybackToggleButton` to paused if a play attempt is rejected (`ON_WARNING 5008`; e.g. in case of autoplay)
- `UIManager` API to dynamically manage `SeekBar` markers: `getTimelineMarkers`, `addTimelineMarker`, `removeTimelineMarker` ([#103](https://github.com/bitmovin/bitmovin-player-ui/issues/103))
- Interval marking with added property `TimelineMarker.duration` ([#103](https://github.com/bitmovin/bitmovin-player-ui/issues/103))
- Custom CSS classes on markers in `SeekBar` and `SeekBarLabel` through `TimelineMarker.cssClasses` ([#103](https://github.com/bitmovin/bitmovin-player-ui/issues/103))
- `ListSelectorConfig.filter` to filter items of auto-populated `SelectBox` implementations, e.g. `SubtitleSelectBox` ([#117](https://github.com/bitmovin/bitmovin-player-ui/pull/117))
- `ListSelectorConfig.translator` to translate item labels of auto-populated `SelectBox` implementations, e.g. `SubtitleSelectBox` ([#117](https://github.com/bitmovin/bitmovin-player-ui/pull/117))

### Changed
- Animate `HugePlaybackToggleButton` only on state changes (not when UI is initially loaded)
- Hide `HugePlaybackToggleButton` play animation when `config.playback.autoplay` is enabled or the player is already playing
- Consolidated configuration management of `UIConfig` from components into `UIManager`
- Configuration from the player source now takes precedence over the configuration passed into the `UIManager`

### Fixed
- IE & Firefox could leave the dropdown panel of an active/hovered `SelectBox` floating after the parent container (e.g. `SettingsPanel`) was hidden

## [2.15.0]

### Added
- `UIManager` API to switch UI variants: `UIConfig.autoUiVariantResolve`, `onUiVariantResolve` event, `getUiVariants`, `resolveUiVariant`, `switchToUiVariant` ([#102](https://github.com/bitmovin/bitmovin-player-ui/pull/102))

## [2.14.0]

License change from LGPLv3 to MIT.

### Added
- Subscribe to the `ON_PLAYBACK_SPEED_CHANGED` event to display the correct speed in the `PlaybackSpeedSelectBox`
- Prefer `on`/`off` over `addEventHandler`/`removeEventHandler` with player version 7.8+ to avoid deprecation log messages
- `data-bmpui-volume-level-tens` attribute on `VolumeToggleButton` for more granular styling of the volume icon
- `onClass`/`offClass` configuration properties in `ToggleButtonConfig` to allow customizing the state marker CSS class names

### Changed
- Removed `bmpui-low` marker class from `VolumeToggleButton` (replaced by `data-bmpui-volume-level-tens` attribute)
- Renamed `VolumeToggleButton` mute state marker CSS class names from `off`/`on` to `unmuted`/`muted`
- Change `VolumeToggleButton` into mute state when the player volume is set to `0` (avoids transitions from zero volume to muted)
- Set player volume to `10` when the player is unmuted and the volume is below `10` (avoids transitions from muted to zero volume)
- Removed volume level animation from `VolumeSlider`

### Fixed
- Initialize `ToggleButton` state at UI configuration
- `SettingsPanel` attempted to check `isActive` on non-`SettingsPanelItem` components (e.g. `CloseButton`)
- User interaction passthrough from `HugePlaybackToggleButton` to player when autoplay is blocked
- `SeekBar` bar levels and scrubber positioning in Android 4.4 WebView

## [2.13.0]

### Changed
- Consistent UI's prepared state detection by only looking at the player's ready state

## [2.12.1]

### Fixed
- Flickering heights of `SeekBar` and `VolumeSlider` bar indicators
- "Concurrent" modification of event handlers in `EventDispatcher` when a handler is unsubscribed by a handler

## [2.12.0]

### Changed
- Execute volume control availability test on dummy media element to prevent unexpected interference with muted autoplay

### Fixed
- Positioning of `SeekBar` markers was broken due to style changes in 2.11.0

## [2.11.0]

### Added
- Update `SeekBar` playback position of live streams with DVR window while playback is paused

### Changed
- Switch off live edge indicator in `PlaybackTimeLabel` when a live stream is paused

### Fixed
- Stop `SeekBar` smooth playback position updates on `ON_PLAYBACK_FINISHED`
- Centered `SeekBar` and `VolumeSlider` drag handles and make sure that all layers of the underlying bar have the same height

## [2.10.5]

### Changed
- `PlaybackToggleButton` now also listens to `ON_SOURCE_LOADED` and `ON_SOURCE_UNLOADED` to properly update the playback state when the source changes
- Update package dependencies
- Apply CEA-608 style to subtitles before they are added to the DOM to avoid "style flickering"

### Fixed
- Unnecessary line breaks in CEA-608 texts

## [2.10.4]

### Changed
- Remove `nowrap` from CEA-608 style to correctly render multiline cues
- `PlaybackToggleButton` now also listens to `ON_PLAYING` in addition to `ON_PLAY`

## [2.10.3]

### Fixed
- Handling of whitespaces in CEA-608 texts

## [2.10.2]

### Changed
- Rewritten CEA-608 text layouting
- Greatly simplified CEA-608 CSS style (`.{prefix}-ui-subtitle-overlay.{prefix}-cea608`)
- Calculate CEA-608 font size only with active CEA-608 cues

### Fixed
- Overlapping CEA-608 texts with large player aspect ratios

## [2.10.1]

### Changed
- Removed `VolumeControlButton`'s `VolumeSlider` slide-in animation in the legacy skin to fix the slider knob at 100% bug

### Fixed
- Vertical `VolumeSlider` knob in legacy skin was not visible when set to a low volume 
- Legacy skin's `VolumeSlider` knob was always rendered at 100% when appearing after being hidden
- Avoid `ItemSelectionList` DOM recreation on item selection to avoid unexpected events (e.g. `mouseenter`)

## [2.10.0]

### Added
- Update `AudioQualitySelectBox`/`VideoQualitySelectBox` entries when the period of a source changes

### Changed
- Export bundled UI (`bitmovinplayer-ui.js`) as UMD module (instead of global module)

### Fixed
- Fix `Uncaught TypeError` when `require`ing UI before player
- Don't write UI into global namespace (`bitmovin.playerui`) when loaded as module with `require`

## [2.9.0]

### Added
- Support CEA-608 subtitle positioning
- Added `ui` issuer parameter to all applicable player API calls (seek, timeshift, mute, unmute, setVolume)

### Changed
- Unified player API issuer parameter to always be `ui` instead of `ui-{componentName}`

### Fixed
- Select correct audio track after updating the items in `AudioTrackSelectBox`

## [2.8.3]

### Changed
- Use new quality change API in `AudioQualitySelectBox` and `VideoQualitySelectBox` for player >= 7.3.1 (selection is now synced with player-API `set[Audio|Video]Quality` calls)

## [2.8.2]

Release of this version went wrong and it was unpublished from NPM.

### Fixed
- Fix `animate-slide-in-from-bottom` SCSS mixin (fixes missing `VolumeSlider` slide-in animation of `VolumeControlButton` in the legacy skin)
- Fire `ON_READY` event if UI is loaded after player is ready to initialize all components correctly

## [2.8.1]

### Fixed
- Early quality selection in `AudioQualitySelectBox`/`VideoQualitySelectBox` before `ON_READY` broke players <= 7.2.5

## [2.8.0]

### Added
- Adds a `VolumeToggleButton` to the small screen UI

### Changed
- Moved all subtitle styling to CSS (default subtitle style is not overwritten any longer)

### Fixed
- Fix clearing of container components with `Container#removeComponents` (fixes sticky/duplicate subtitle issue)
- Fix updating container components with `Container#updateComponents` (fixes empty subtitles in IE11)
- Fix handling of duplicate subtitle cues (same text at same time) in `SubtitleOverlay` (fixes another sticky subtitle issue)
- Fix clearing of recommendations in `RecommendationOverlay` (fixes duplicate recommendations issue)
- Reset selected value in `ListSelector` when the items are cleared
- Updating selected value in `PlaybackSpeedSelectBox` when player is ready
- Fix video quality options for progressive streams (removed 'auto' option, preferred quality preselected)

## [2.7.1]

### Changed
- Throttled high-frequency API calls to the player from the `VolumeSlider` and `SeekBarLabel`

## [2.7.0]

### Added
- Add support for FCC compliant closed captions. Adds options on how captions are displayed, and a SubtitleSettingsPanel with the possibility to update the settings while playing the video.
- Add UI version property to global namespace (`bitmovin.playerui.version`)
- Add `UIConfig#container` config property to specify a custom place in the DOM where the UI will be put into. Can be used to place it somewhere else beside the default player figure.

## [2.6.0]

### Added
- Add an option to keep the UI always visible by setting the `UIContainerConfig#hideTimeout` to -1

### Changed
- Thumbnail size is no longer determined by the physical image size and can now be arbitrarily set by CSS

## [2.5.1]

No functional changes. Improves player API declarations, code linting configuration, and adds [contribution guidelines](CONTRIBUTING.md).

## [2.5.0]

### Added
- Add `UIConditionContext#adClientType` to be able to switch to different UI variants for different ad types
- Add `UIConditionContext#isPlaying` and resolve UI variants on `ON_PLAY` and `ON_PAUSED` to be able to switch between different UI variants for playing and paused states

### Changed
- NPM entry point changed from browserified standalone distributable file to CommonJS module (NPM package can now be used with Node and Browserify out-of-the-box)
- Deprecated `UIConditionContext#isAdWithUI`, use `adClientType` instead (`isAdWithUI` equals `context.adClientType === 'vast'`)

### Fixed
- Stop rendering loop of the `ErrorMessageOverlay` background canvas when UI is released
- Fix wrapped control bar in modern skin on iOS 8.2

## [2.4.0]

### Changed
- Resolve UI variants on `ON_READY`
- Improved UI variant switching by detecting the end of an ad when loading a new source during ad playback

### Fixed
- Fix subtitle line breaking

## [2.3.0]

UI does not crash any more when used with player 7.0, all other restrictions explained in [2.0.0](#200) still apply.

### Added
- Display subtitles in `SubtitleOverlay` with HTML markup if available instead of the plain text
- Update `AudioTrackSelectionBox` on new `ON_AUDIO_ADDED`/`ON_AUDIO_REMOVED` events in player 7.1.4 / 7.2.0

### Changed
- Detect live streams and time shift availability when configuring dependent components (`PlaybackTimeLabel`, `PlaybackToggleButton`, `SeekBar`) to adjust their mode independently from the player state changes
- Skip configuration of `PictureInPictureToggleButton` and `AirPlayToggleButton` and hide the components if functionality is not supported (when used with player 7.0)

### Fixed
- Fix settings panel closing when an option select box is open
- Fix crash of Gulp `serve` task on HTML file changes
- Fix `SeekBar` in legacy skin did not hide on `hide()`
- Fix missing audio track selection box in Safari with player 7.1.2 and 7.1.3
- Fix error in `SubtitleOverlay` when trying to remove an already cleared subtitle cue

## [2.2.0]

### Added
- Add `Container#removeComponents()` to remove all child components of a container
- Display multiple subtitle cues in parallel in `SubtitleOverlay`
- Add `getText()` method, `isEmpty()` method, and `onTextChanged` event to `Label`
- Add `TitleBarConfig#keepHiddenWithoutMetadata` to keep `TitleBar` hidden if metadata labels are empty

### Changed
- Do not display `TitleBar` in Cast UI when it does not contain any metadata (title/description)

### Fixed
- Clear `SubtitleOverlay` when playback is finished

## [2.1.1]

### Fixed
- Update playback position / volume indicator position in `SeekBar`/`VolumeSlider` when component is shown

## [2.1.0]

### Added
- Add `remote-control` marker class to `UIContainer` that is applied during an active remote control session (e.g. Cast session)
- Display play/pause button in smallscreen UI during an active remote control session (e.g. Cast session)

### Changed
- Adjust `CastStatusOverlay` font size and remove Cast icon (makes place for the playback toggle) in smallscreen UI
- Move `PlaybackToggleOverlay` over `CastStatusOverlay` in smallscreen UI to enable playback toggling

### Fixed
- Fix hiding of `HugePlaybackToggleButton` during Cast session initialization

## [2.0.4]

### Added
- Add `ErrorMessageOverlayConfig#messages` to translate and customize error messages in the `ErrorMessageOverlay`

## [2.0.3]

No functional changes. Fixes typo in the changelog.

## [2.0.2]

No functional changes. Adds a `prepublish` script to the NPM package so an incomplete version like `2.0.0` cannot happen to be published again.

## [2.0.1]

No functional changes. Fixes an incomplete NPM package published for `2.0.0`, which has been unpublished.

## [2.0.0]

Version 2.0 of the UI framework is built for player 7.1. If absolutely necessary, it can still be used with player 7.0, but certain restriction apply: Casting will not work correctly due to API improvements and a removed workaround, new components based on added API calls will fail (`AirPlayToggleButton`, `PictureInPictureToggleButton`) and need to be removed from the default UI, seeking before playback won't work due to a removed workaround, and audio/video quality changes through the API won't be picked up by the select boxes due to misnamed events.

### Added
- Add `AirPlayToggleButton` for AirPlay support on MacOS and iOS (player 7.1+)
- Add `PictureInPictureToggleButton` for picture-in-picture support on MacOS and iOS (player 7.1+)
- Add dynamic switching between different UIs based on various context properties (screen size, ads, mobile, fullscreen)
  - Add new `UIManager` constructor `(player: Player, uiVariants: UIVariant[], config?: UIConfig)` for dynamic switching
  - Add new `UIManager` constructor `(player: Player, ui: UIContainer, config?: UIConfig)` for simple cases with only one UI instance
  - Automatically display smallscreen UI on mobile devices in default modern UI
- Read metadata (title/description) from player source config if metadata in `UIConfig` is empty
- Refresh metadata when a new source is loaded into the player
- Add `release()` method to components to release resources and dependencies created during `configure(...)`
- Add `onConfigured` event to `UIManager` which gets fired once UI is ready (configured and added to DOM)
- Detect illegal circular references in UI component tree and throw error
- Add `VolumeSliderConfig#hideIfVolumeControlProhibited` flag to automatically hide the volume slider on platforms which prohibit programmatic volume control (currently only iOS)
- Add mouse hover-state to `Component`
  - `isHovered()` returns the current hover-state
  - `onHoverChanged` event with `ComponentHoverChangedEventArgs` is fired when the hover state changes
- Add `Spacer` component that just takes up space
- Read timeline markers from player source config (`source.markers`) if `UIConfig` does not contain markers
- Refresh timeline markers when a source is loaded/unloaded
- Read recommendations from player source config (`source.recommendations`) if `UIConfig` does not contain recommendations
- Refresh `RecommendationOverlay` when a source is loaded/unloaded
- Clear `MetadataLabel` when source is unloaded
- Add `SeekBarConfig#smoothPlaybackPositionUpdateIntervalMs` to configure or disable smooth playback position updates on the `SeekBar`
- Delay displaying of the `BufferingOverlay` by 1 second to bypass short stalls without the distraction of the overlay (configurable with `BufferingOverlayConfig#showDelayMs`)

### Changed
- Update Cast support for new Cast implementation in player 7.1
- Permanently display UI during a Cast session
- No more use of the player's global namespace
- Hide `ErrorOverlay` when a new source is loaded
- Hide `BufferingOverlay` when source is unloaded
- Do not attempt to show/hide components if they are already in the target state
- Display stop icon instead of pause icon on the `PlaybackToggleButton` for live streams without timeshift
- UI is no longer hidden while a control in the controlbar is hovered
- Instead of requiring two touches to start playback, the first touch now reveals UI and triggers playback at the same time (`UIContainer` with `HugePlaybackToggleButton`)
- Decreased `HugePlaybackButton`, `ErrorMessageOverlay` `BufferingOverlay`, and `SubtitleOverlay` font size in smallscreen UI
- Hide `RecommendationOverlay` when source is unloaded
- Listen to `ON_[AUDIO|VIDEO]_DOWNLOAD_QUALITY_CHANGE` events instead of `*_CHANGED` in `AudioQualitySelectBox`/`VideoQualitySelectBox` (download events were broken/misnamed in player 7.0)

### Removed
- Remove all transitions and animations from Cast receiver UI due to low rendering performance on Chromecast devices
- Remove Cast workarounds/hacks required for old Cast implementation in player 7.0
- Remove seek-before-play workaround (now directly supported by player 7.1)
- Remove `UIManager` constructor `(player: Player, playerUi: UIContainer, adsUi: UIContainer, config?: UIConfig)`, use new constructor with `UIVariant[]` instead
- Disable smooth seekbar update in Cast receiver UI for increased Chromecast performance

### Fixed
- Fix seekbar position indicator when seeking before playback
- Fix unloading/releasing of UI
- Fix wrong volume slider / seekbar positioning on UI startup and after loading a source
- Fix missing component exports to global JS namespace
- Fix timeshift support on live streams where timeshifting is not available from the beginning
- Fix wrongly detected live state of HLS streams in Chrome on Android
- Fix seekbar position update when player is already playing at UI initialization (e.g. when autoplay is enabled)
- Fix wrong `UIContainer` playback state class when creating UI in other states than idle and prepared
- Correctly initialize `VolumeToggleButton` low/high volume icon state

## [1.0.1] - 2017-02-10
### Fixed
- Fix thumbnail preview on the seekbar label

## 1.0.0 - 2017-02-03
- First release

[2.17.1]: https://github.com/bitmovin/bitmovin-player-ui/compare/v2.17.0...v2.17.1
[2.17.0]: https://github.com/bitmovin/bitmovin-player-ui/compare/v2.16.0...v2.17.0
[2.16.0]: https://github.com/bitmovin/bitmovin-player-ui/compare/v2.15.0...v2.16.0
[2.15.0]: https://github.com/bitmovin/bitmovin-player-ui/compare/v2.14.0...v2.15.0
[2.14.0]: https://github.com/bitmovin/bitmovin-player-ui/compare/v2.13.0...v2.14.0
[2.13.0]: https://github.com/bitmovin/bitmovin-player-ui/compare/v2.12.1...v2.13.0
[2.12.1]: https://github.com/bitmovin/bitmovin-player-ui/compare/v2.12.0...v2.12.1
[2.12.0]: https://github.com/bitmovin/bitmovin-player-ui/compare/v2.11.0...v2.12.0
[2.11.0]: https://github.com/bitmovin/bitmovin-player-ui/compare/v2.10.5...v2.11.0
[2.10.5]: https://github.com/bitmovin/bitmovin-player-ui/compare/v2.10.4...v2.10.5
[2.10.4]: https://github.com/bitmovin/bitmovin-player-ui/compare/v2.10.3...v2.10.4
[2.10.3]: https://github.com/bitmovin/bitmovin-player-ui/compare/v2.10.2...v2.10.3
[2.10.2]: https://github.com/bitmovin/bitmovin-player-ui/compare/v2.10.1...v2.10.2
[2.10.1]: https://github.com/bitmovin/bitmovin-player-ui/compare/v2.10.0...v2.10.1
[2.10.0]: https://github.com/bitmovin/bitmovin-player-ui/compare/v2.9.0...v2.10.0
[2.9.0]: https://github.com/bitmovin/bitmovin-player-ui/compare/v2.8.3...v2.9.0
[2.8.3]: https://github.com/bitmovin/bitmovin-player-ui/compare/v2.8.2...v2.8.3
[2.8.2]: https://github.com/bitmovin/bitmovin-player-ui/compare/v2.8.1...v2.8.2
[2.8.1]: https://github.com/bitmovin/bitmovin-player-ui/compare/v2.8.0...v2.8.1
[2.8.0]: https://github.com/bitmovin/bitmovin-player-ui/compare/v2.7.1...v2.8.0
[2.7.1]: https://github.com/bitmovin/bitmovin-player-ui/compare/v2.7.0...v2.7.1
[2.7.0]: https://github.com/bitmovin/bitmovin-player-ui/compare/v2.6.0...v2.7.0
[2.6.0]: https://github.com/bitmovin/bitmovin-player-ui/compare/v2.5.1...v2.6.0
[2.5.1]: https://github.com/bitmovin/bitmovin-player-ui/compare/v2.5.0...v2.5.1
[2.5.0]: https://github.com/bitmovin/bitmovin-player-ui/compare/v2.4.0...v2.5.0
[2.4.0]: https://github.com/bitmovin/bitmovin-player-ui/compare/v2.3.0...v2.4.0
[2.3.0]: https://github.com/bitmovin/bitmovin-player-ui/compare/v2.2.0...v2.3.0
[2.2.0]: https://github.com/bitmovin/bitmovin-player-ui/compare/v2.1.1...v2.2.0
[2.1.1]: https://github.com/bitmovin/bitmovin-player-ui/compare/v2.1.0...v2.1.1
[2.1.0]: https://github.com/bitmovin/bitmovin-player-ui/compare/v2.0.4...v2.1.0
[2.0.4]: https://github.com/bitmovin/bitmovin-player-ui/compare/v2.0.3...v2.0.4
[2.0.3]: https://github.com/bitmovin/bitmovin-player-ui/compare/v2.0.2...v2.0.3
[2.0.2]: https://github.com/bitmovin/bitmovin-player-ui/compare/v2.0.1...v2.0.2
[2.0.1]: https://github.com/bitmovin/bitmovin-player-ui/compare/v2.0.0...v2.0.1
[2.0.0]: https://github.com/bitmovin/bitmovin-player-ui/compare/v1.0.1...v2.0.0
[1.0.1]: https://github.com/bitmovin/bitmovin-player-ui/compare/v1.0.0...v1.0.1<|MERGE_RESOLUTION|>--- conflicted
+++ resolved
@@ -4,7 +4,6 @@
 The format is based on [Keep a Changelog](http://keepachangelog.com/) 
 and this project adheres to [Semantic Versioning](http://semver.org/).
 
-<<<<<<< HEAD
 ## [develop]
 
 ### Added
@@ -13,13 +12,12 @@
 - Icon for AudioTracks
 - Demo section within the UI variants in the Playground
 - Demo for extracted Subtitles and Audiotracks from the `SettingsPanel`
-=======
+
 ## [2.17.1]
 
 ### Fixed
 - Rendering of single-image thumbnails
 - Local storage detection in Firefox
->>>>>>> 4e80a8ca
 
 ## [2.17.0]
 
