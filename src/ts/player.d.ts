/// <reference path='player-config.d.ts' />
/// <reference path='player-events.d.ts' />

declare namespace bitmovin {

  import Config = bitmovin.PlayerAPI.Config;
  import ViewMode = bitmovin.player.ViewMode;
  import ViewModeOptions = bitmovin.PlayerAPI.ViewModeOptions;
  import Subtitle = bitmovin.PlayerAPI.SubtitleTrack;

  interface PlayerStatic {
    /**
     * Creates and returns a new player instance attached to the provided DOM element.
     */
    new (containerElement: HTMLElement, config: Config): bitmovin.PlayerAPI;

    /**
     * The version number of the player.
     */
    version: string;
  }

  namespace player {
    const Player: PlayerStatic;

    namespace Network {
      enum HttpRequestMethod {
        GET,
        POST,
        HEAD,
      }

      enum HttpRequestType {
        MANIFEST_DASH,
        MANIFEST_HLS_MASTER,
        MANIFEST_HLS_VARIANT,
        MANIFEST_SMOOTH,
        MANIFEST_ADS,

        MEDIA_AUDIO,
        MEDIA_VIDEO,
        MEDIA_SUBTITLES,
        MEDIA_THUMBNAILS,

        DRM_LICENSE_WIDEVINE,
        DRM_LICENSE_PLAYREADY,
        DRM_LICENSE_FAIRPLAY,
        DRM_LICENSE_PRIMETIME,
        DRM_LICENSE_CLEARKEY,

        DRM_CERTIFICATE_FAIRPLAY,

        KEY_HLS_AES,
      }

      enum HttpResponseType {
        ARRAYBUFFER,
        BLOB,
        DOCUMENT,
        JSON,
        TEXT,
      }
    }

    enum ViewMode {
      Inline,
      Fullscreen,
      PictureInPicture,
    }

    enum LogLevel {
      DEBUG,
      LOG,
      WARN,
      ERROR,
      OFF,
    }
  }

  interface PlayerExports {
    readonly Event: typeof PlayerAPI.Event;
    readonly LogLevel: typeof player.LogLevel;
    readonly Network: typeof player.Network;
    readonly PlayerAPINotAvailableException: any;
    readonly ViewMode: typeof ViewMode;
  }

  type PlayerType = 'html5' | 'flash' | 'native' | 'native-flash' | 'unknown';

  type StreamType = 'progressive' | 'dash' | 'hls' | 'smooth' | 'unknown';

  /**
   * Bitmovin Player instance members.
   */
  interface PlayerAPI {

    /**
     * The version number of the player.
     */
    readonly version: string;

    /**
     * The VR API.
     */
    readonly vr: PlayerAPI.PlayerVRAPI;

    /**
     * Exports from the player core as a convenience fallback for non-modular code.
     * It is recommended to use ES6 imports instead.
     *
     * Usage:
     *
     * ```ts
     * import { Player } from 'bitmovin-player';
     * const player = new player.Player(...);
     * player.on(player.exports.Event.Ready, () => ...);
     * ```
     *
     * Recommended approach:
     *
     * ```ts
     * import { Player, Event } from 'bitmovin-player';
     * const player = new player.Player(...);
     * player.on(Event.Ready, () => ...);
     * ```
     *
     * @deprecated It is recommended to use ES6 imports instead
     */
    readonly exports: PlayerExports;

    /**
     * Subscribes an event handler to a player event. This method was called `addEventHandler` in previous
     * player versions.
     *
     * @param eventType The type of event to subscribe to.
     * @param callback The event callback handler that will be called when the event fires.
     * @since v7.8
     */
    on(eventType: PlayerAPI.Event, callback: PlayerAPI.PlayerEventCallback): void;
    /**
     * Sends custom metadata to a remote receiver app (e.g. Chromecast).
     *
     * @param metadataType The type of the metadata. Currently only 'CAST' is supported.
     * @param metadata The custom data to send to the receiver.
     * @return True if it was successful.
     * @since v4.0
     */
    addMetadata(metadataType: string, metadata: any): boolean;
    /**
<<<<<<< HEAD
     * Stops a running Cast session (i.e. {@link #isCasting} returns true). Has no effect if {@link #isCasting}
=======
     * Adds a new external subtitle/caption track. The track is only added to the available tracks but
     * not activated. If the ID already exists, the existing subtitle/caption track is overwritten with
     * the new one. Call {@link setSubtitle} to activate it.
     *
     * @param subtitle the subtitle to add
     * @since v4.0
     */
    addSubtitle(subtitle: Subtitle): void;
    /**
     * Stops a running Cast session (i.e. {@link isCasting} returns true). Has no effect if {@link isCasting}
>>>>>>> e64212ee
     * returns false.
     * @since v4.0
     */
    castStop(): void;
    /**
     * Initiates casting the current video to a Cast-compatible device. The user has to choose the target device.
     * @since v4.0
     */
    castVideo(): void;
    /**
     * Removes all existing query parameters as specified in {@link setQueryParameters} or
     * {@link TweaksConfig.query_parameters}.
     * @since v4.0
     */
    clearQueryParameters(): void;
    /**
     * Unloads the player and removes all inserted HTML elements and event handlers.
     *
     * @return Promise resolves when the player has cleaned up all its event handlers & resources
     * @since v8.0
     */
    destroy(): Promise<void>;
    /**
     * Returns the currently used audio track.
     * @since v4.0
     */
    getAudio(): AudioTrack;
    /**
     * Returns the seconds of already buffered audio data or null if no audio source is loaded.
     * @since v4.0
     */
    getAudioBufferLength(): number | null;
    /**
     * Returns the currently selected audio quality. One of the elements of {@link getAvailableAudioQualities}.
     * @since v7.3.1
     */
    getAudioQuality(): PlayerAPI.AudioQuality;
    /**
     * Returns an array of all available audio tracks.
     * @since v4.0
     */
    getAvailableAudio(): AudioTrack[];
    /**
     * Returns an array of all available audio qualities the player can adapt between.
     * @since v4.0
     */
    getAvailableAudioQualities(): PlayerAPI.AudioQuality[];
    /**
     * Returns a list of available impression servers.
     * @since v4.0
     */
    getAvailableImpressionServers(): string[];
    /**
     * Returns a list of available license servers.
     * @since v4.0
     */
    getAvailableLicenseServers(): string[];
    /**
<<<<<<< HEAD
=======
     * Returns an array of all available subtitle/caption tracks.
     * @since v4.0
     */
    getAvailableSubtitles(): PlayerAPI.SubtitleTrack[];
    /**
>>>>>>> e64212ee
     * Returns an array containing all available video qualities the player can adapt between.
     * @since v4.0
     */
    getAvailableVideoQualities(): PlayerAPI.VideoQuality[];
    /**
     * Returns the config object of the current player instance.
     *
     * @param mergedConfig true to return the config expanded with all default values, false to return the user
     *   config passed to {@link setup}
     * @return The current user or merged player config.
     * @since v4.0
     */
    getConfig(mergedConfig?: boolean): any;
    /**
     * Returns the html element that the player is embedded in, which has been provided in the player constructor.
     * @since v8.0
     */
    getContainer(): HTMLElement;
    /**
     * Returns the current playback time in seconds of the video.
     * @since v4.0
     */
    getCurrentTime(): number;
    /**
     * Returns data about the last downloaded audio segment.
     * @since v4.0
     */
    getDownloadedAudioData(): PlayerAPI.DownloadedAudioData;
    /**
     * Returns data about the last downloaded video segment.
     * @since v4.0
     */
    getDownloadedVideoData(): PlayerAPI.DownloadedVideoData;
    /**
     * Returns the total number of dropped frames since playback started.
     * @since v4.0
     */
    getDroppedFrames(): number;
    /**
     * Returns the total duration in seconds of the current video or {@code Infinity} if it’s a live stream.
     * @since v4.0
     */
    getDuration(): number;
    /**
     * Returns the used DASH or HLS manifest file.
     *
     * Previous player versions (v4.2-v7.0) returned an object for DASH and a string for HLS, this has been corrected
     * in v7.1.
     *
     * @since v7.1
     */
    getManifest(): string;
    /**
     * Returns the limit in seconds for time shift. Is either negative or 0 and applicable to live streams only.
     * @since v4.0
     */
    getMaxTimeShift(): number;
    /**
     * Returns data about the currently playing audio segment.
     * @since v4.0
     */
    getPlaybackAudioData(): PlayerAPI.AudioQuality;
    /**
     * Returns the current playback speed of the player. 1 is the default playback speed, values
     * between 0 and 1 refer to slow motion and values greater than 1 refer to fast forward. Values less or
     * equal zero are ignored.
     * @since v4.0
     */
    getPlaybackSpeed(): number;
    /**
     * Returns data about the currently playing video segment.
     * @since v4.0
     */
    getPlaybackVideoData(): PlayerAPI.VideoQuality;
    /**
     * Returns the currently used rendering mode. See {@link PlayerType} for details of the valid values.
     * @since v4.0
     */
    getPlayerType(): PlayerType;
    /**
     * Creates a snapshot of the current video frame.
     * Snapshots cannot be taken from DRM protected content and the Flash fallback.
     *
     * @param type The type of image snapshot to capture. Allowed values are 'image/jpeg' and 'image/webp'.
     * @param quality A number between 0 and 1 indicating the image quality.
     * @since v4.0
     */
    getSnapshot(type?: string, quality?: number): PlayerAPI.Snapshot; // TODO convert type to enum
    /**
     * Returns the currently used streaming technology. See {@link StreamType} for details of the valid values.
     * @since v4.0
     */
    getStreamType(): StreamType;
    /**
<<<<<<< HEAD
=======
     * Returns the currently used subtitle/caption track.
     * @since v4.0
     */
    getSubtitle(): PlayerAPI.SubtitleTrack;
    /**
>>>>>>> e64212ee
     * Tests and retrieves a list of all supported DRM systems in the current user agent.
     * @returns A Promise that resolves to an array of strings with the supported DRM systems after fulfillment.
     * Should never be rejected.
     * @since v4.1
     */
    getSupportedDRM(): Promise<string[]>;
    /**
     * Returns an array of objects denoting a player and streaming technology combination supported on
     * the current platform. The order in the array is the order which will be used to play a stream.
     * @since v4.0
     */
    getSupportedTech(): PlayerAPI.Technology[];
    /**
     * Returns a thumbnail image for a certain time or null if there is no thumbnail available.
     * Requires a configured thumbnails track in {@link SourceConfig.thumbnailTrack}.
     * @param time the media time for which the thumbnail should be returned
     * @returns A thumbnail if a thumbnails track is configured and a thumbnail exists for the specified time, else null
     * @since v8.0
     */
    getThumbnail(time: number): PlayerAPI.Thumbnail;
    /**
     * Returns the current time shift offset to the live edge in seconds. Only applicable to live streams.
     * @since v4.0
     */
    getTimeShift(): number;
    /**
     * Returns the stalled time in seconds since playback started.
     * @since v4.0
     */
    getTotalStalledTime(): number;
    /**
     * Returns the seconds of already buffered video data or null if no video source is loaded.
     * @since v4.0
     */
    getVideoBufferLength(): number | null;
    /**
     * Returns the currently selected video quality. One of the elements of {@link getAvailableVideoQualities}.
     * @since v7.3.1
     */
    getVideoQuality(): PlayerAPI.VideoQuality;
    /**
     * Returns the player’s volume between 0 (silent) and 100 (max volume).
     * @since v4.0
     */
    getVolume(): number;
    /**
     * Returns true if the video has ended.
     * @since v4.0
     */
    hasEnded(): boolean;
    /**
     * Returns true while an ad is played back or content playback has been paused for ad playback, false otherwise.
     * @param pending If true, isAd will return true if the content playback has been paused for
     * playback of a pending ad
     * @since v6.1
     */
    isAd(pending?: boolean): boolean;
    /**
     * Returns true if casting to another device (such as a ChromeCast) is available, otherwise false.
     * Please note that this function only returns true after the {@link Event.CastAvailable} event has fired.
     * @since v5.2
     */
    isCastAvailable(): boolean;
    /**
     * Returns true if the video is currently casted to a device and not played in the browser,
     * or false if the video is played locally.
     * @since v4.0
     */
    isCasting(): boolean;
    /**
     * Checks if a DRM system is supported in the current user agent.
     *
     * @param drmSystem A KeySystem string to test against
     * @returns Resolves with the DRM system string if it is supported, or rejects with an error message if not
     * @since v4.1
     */
    isDRMSupported(drmSystem: string): Promise<string>;
    /**
     * Return true if the displayed video is a live stream.
     * @since v4.0
     */
    isLive(): boolean;
    /**
     * Returns true if the player has been muted.
     * @since v4.0
     */
    isMuted(): boolean;
    /**
     * Returns true if the player has started playback but is currently paused.
     * @since v4.0
     */
    isPaused(): boolean;
    /**
     * Returns true if the player is currently playing, i.e. has started and is not paused.
     * @since v4.0
     */
    isPlaying(): boolean;
    /**
     * Returns true if the player is currently stalling due to an empty buffer.
     * @since v4.0
     */
    isStalled(): boolean;
    /**
     * Sets a new video source and returns a promise which resolves to the player.
     *
     * @param source A source object as specified in player configuration during {@link setup}
     * @param forceTechnology Forces the player to use the specified playback and streaming technology. The specified
     * technologies have to be separated by a period (e.g. 'html5.hls'). A list of valid combinations can retrieved
     * by calling {@link getSupportedTech}.
     * @param disableSeeking If set, seeking will be disabled
     * @since v4.0
     */
    load(source: PlayerAPI.SourceConfig, forceTechnology?: string, disableSeeking?: boolean): Promise<void>;
    /**
     * Mutes the player if an audio track is available. Has no effect if the player is already muted.
     *
     * @param issuer The issuer of the API call that will be passed to events triggered by this call
     * @since v4.0
     */
    mute(issuer?: string): void;
    /**
     * Pauses the video if it is playing. Has no effect if the player is already paused.
     *
     * @param issuer The issuer of the API call that will be passed to events triggered by this call
     * @since v4.0
     */
    pause(issuer?: string): void;
    /**
     * Starts playback or resumes after being paused. No need to call it if the player is setup with
     * autoplay attribute ({@link PlaybackConfig.autoplay}). Has no effect if the player is already playing.
     * @returns a Promise which resolves as soon as playback has actually started. This promise can reject
     * if play is prohibited by the browser (a missing user interaction for example)
     * @param issuer The issuer of the API call that will be passed to events triggered by this call
     * @since v4.0
     */
    play(issuer?: string): Promise<void>;
    /**
     * Removes a handler for a player event. This method was called `removeEventHandler` in previous
     * player versions.
     *
     * @param eventType The event to remove the handler from
     * @param callback The callback handler to remove
     * @since v7.8
     */
    off(eventType: PlayerAPI.Event, callback: PlayerAPI.PlayerEventCallback): void;
    /**
<<<<<<< HEAD
=======
     * Removes the existing subtitle/caption track with the track ID specified by trackID. If the track is
     * currently active, it will be deactivated and then removed. If no track with the given ID exists,
     * the call will be ignored.
     * To disable an active subtitle track, call {@link setSubtitle} with null.
     *
     * @param subtitleTrackID The ID of the subtitle to remove
     * @since v4.0
     */
    removeSubtitle(subtitleTrackID: string): void;
    /**
>>>>>>> e64212ee
     * Schedules an ad for playback.
     *
     * @param adManifestUrl URL to the ad manifest. The array is used for ad waterfalling: all entries beyond the first
     * are fallbacks if the previous ones did not work.
     * @param client the type of ad to be played.
     * @param options Optional options for ad playback.
     * @since v4.2
     * @return `true` if scheduling the ad was successful, `false` otherwise.
     */
    scheduleAd(adManifestUrl: string, client: string, options?: PlayerAPI.ScheduleAdOptions): boolean;
    /**
     * Returns the time range that is currently valid for seeking.
     * @since v7.1
     */
    getSeekableRange(): PlayerAPI.TimeRange;
    /**
     * Seeks to the given playback time specified by the parameter time in seconds. Must not be greater
     * than the total duration of the video. Has no effect when watching a live stream as seeking is
     * not possible.
     *
     * @param time The time to seek to
     * @param issuer The issuer of the API call that will be passed to events triggered by this call
     * @since v4.0
     */
    seek(time: number, issuer?: string): boolean;
    /**
     * Sets the audio track to the ID specified by trackID.
     * Available tracks can be retrieved with {@link getAvailableAudio}.
     *
     * @param trackID The ID of the audio track to activate
     * @since v4.0
     */
    setAudio(trackID: string): void;
    /**
     * Manually sets the audio stream to a fixed quality, identified by ID. Has to be an ID defined in
     * the MPD or the keyword 'auto'. Auto resets to dynamic switching. A list with valid IDs can be
     * retrieved by calling {@link getAvailableAudioQualities}.
     *
     * @param audioQualityID The ID of the desired audio quality or 'auto' for dynamic switching
     * @since v4.0
     */
    setAudioQuality(audioQualityID: string): void;
    /**
     * Sets authentication data which is sent along with the licensing call. Can be used to add more
     * information for a 3rd party licensing backend. The data be any type or object as needed by the
     * 3rd party licensing backend.
     *
     * @param customData Data which should be sent with the licensing call
     * @since v4.2
     */
    setAuthentication(customData: any): void;
    /**
     * [<i>HTML5 only</i>]
     * Sets the playback speed of the player. Fast forward as well as slow motion is supported.
     * Slow motion is used by values between 0 and 1, fast forward by values greater than 1.
     *
     * @see {@link getPlaybackSpeed}
     * @param speed A playback speed factor greater than 0
     * @since v4.0
     */
    setPlaybackSpeed(speed: number): void;
    /**
     * Sets a poster image. Will be displayed immediately, even if a video stream is playing.
     *
     * @param url The URL to the poster image
     * @param keepPersistent Flag to set the poster image persistent so it is also displayed during playback (useful
     *   for audio-only playback)
     * @since v4.3
     */
    setPosterImage(url: string, keepPersistent: boolean): void;
    /**
     * Adds GET parameters to all request URLs (e.g. manifest, media segments, subtitle files, …).
     * The queryParameters should be an object with key value pairs, where the keys are used as
     * parameter name and the values as parameter values.
     *
     * @param queryParameters The list of query parameter key/value pairs
     * @since v4.1
     */
    setQueryParameters(queryParameters: PlayerAPI.QueryParameters): void;
    /**
<<<<<<< HEAD
=======
     * Sets the subtitle track to the ID specified by trackID. A list can be retrieved by calling
     * {@link getAvailableSubtitles}. Using null as ID disables subtitles.
     *
     * @param trackID The ID if the desired subtitle track or null to disable subtitles
     * @since v4.0
     */
    setSubtitle(trackID: string): void;
    /**
>>>>>>> e64212ee
     * Passes an HTML video element to the player, which should be used in case of non-Flash playback.
     * Needs to be called before {@link setup}. Has no effect if the Flash fallback is selected.
     *
     * @param videoElement The HTML video element to use
     * @since v5.1
     */
    setVideoElement(videoElement: HTMLElement): void;
    /**
     * Manually sets the video stream to a fixed quality, identified by ID. Has to be an ID defined in
     * the MPD or the keyword 'auto'. Auto resets to dynamic switching. A list with valid IDs can be retrieved
     * by calling {@link getAvailableVideoQualities}.
     *
     * @param videoQualityID ID defined in the MPD or 'auto'
     * @since v4.0
     */
    setVideoQuality(videoQualityID: string): void;
    /**
     * Sets the player’s volume in the range of 0 (silent) to 100 (max volume). Unmutes a muted player.
     *
     * @param volume The volume to set between 0 and 100
     * @param issuer The issuer of the API call that will be passed to events triggered by this call
     * @since v4.0
     */
    setVolume(volume: number, issuer?: string): void;
    /**
     * Enables or disables stereo mode for VR content.
     *
     * @param enableStereo true to enable stereo, false to disable
     * @returns true if stereo mode was successfully set, else false
     * @since v6.0
     */
    setVRStereo(enableStereo: boolean): boolean;
    /**
     * Skips the current ad. Has no effect if ad is not skippable or if no ad is played back.
     * @returns True if skipping the ad was successful.
     * @since v4.0
     */
    skipAd(): boolean;
    /**
     * Shifts the time to the given offset in seconds from the live edge. Has to be within {@link getMaxTimeShift}
     * (which is a negative value) and 0. Only works in live streams.
     * <span class='highlight'>[new in v4.3]</span>: The offset can be positive and is then interpreted as a UNIX
     * timestamp in seconds. The value has to be within the timeShift window as specified by {@link getMaxTimeShift}.
     *
     * @param offset The offset to timeshift to
     * @param issuer The issuer of the API call that will be passed to events triggered by this call
     * @since v4.0
     */
    timeShift(offset: number, issuer?: string): void;
    /**
     * Unloads the current video source.
     * @since v4.0
     */
    unload(): Promise<void>;
    /**
     * Unmutes the player if muted.
     *
     * @param issuer The issuer of the API call that will be passed to events triggered by this call
     * @since v4.0
     */
    unmute(issuer?: string): void;
    /**
     * Checks if Apple AirPlay support is available.
     * @since v7.1
     */
    isAirplayAvailable(): boolean;
    /**
     * Shows the airplay playback target picker.
     * @since v7.1
     */
    showAirplayTargetPicker(): void;
    /**
     * Returns the currently buffered time ranges of the video element.
     * @since v6.1
     */
    getBufferedRanges(): PlayerAPI.TimeRange[];
    /**
     * Returns infos for segments that can be requested by the player
     * @returns {SegmentMap}
     * @since v7.2
     */
    getAvailableSegments(): any;
    /**
     * Starts preloading the content of the currently loaded source.
     * @since v6.1
     */
    preload(): void;
    /**
     * Sets the level of player log outputs.
     * @param level Log level, allowed values are "debug", "log", "warn", "error" and "off"
     * @since v6.1
     */
    setLogLevel(level: player.LogLevel): void;

    /**
     * Returns the used HTML5 video element or the Flash object if the fallback is used.
     *
     * @returns The HTML5 video element or the Flash object which is used by the player
     */
    getVideoElement(): HTMLVideoElement | HTMLObjectElement;

    /**
     * Tests if a particular {@link ViewMode} is available for selection with {@link setViewMode}.
     * @param {ViewMode} viewMode the view mode to test
     * @returns {boolean} `true` if the tested view mode is available, else `false`
     * @since v8.0
     */
    isViewModeAvailable(viewMode: ViewMode): boolean;

    /**
     * Sets the player to a particular {@link ViewMode}. Will only work if the selected view mode is available and
     * {@link isViewModeAvailable} returns `true`, else this call will be ignored. If successful, a
     * {@link Event.ViewModeChanged} will be fired.
     * @param {ViewMode} viewMode the view mode to switch the player into
     * @param {ViewModeOptions} options additional optional parameters for view modes
     * @since v8.0
     */
    setViewMode(viewMode: ViewMode, options?: ViewModeOptions): void;

<<<<<<< HEAD
    VR: {
      CONTENT_TYPE: {
        SINGLE: PlayerAPI.VR.ContentType,
        TAB: PlayerAPI.VR.ContentType,
        SBS: PlayerAPI.VR.ContentType,
      },
      STATE: {
        READY: PlayerAPI.VR.State,
        PLAYING: PlayerAPI.VR.State,
        ERROR: PlayerAPI.VR.State,
        UNINITIALIZED: PlayerAPI.VR.State,
      },
      TRANSITION_TIMING_TYPE: {
        NONE: PlayerAPI.VR.TransitionTimingType,
        EASE_IN: PlayerAPI.VR.TransitionTimingType,
        EASE_OUT: PlayerAPI.VR.TransitionTimingType,
        EASE_IN_OUT: PlayerAPI.VR.TransitionTimingType,
      },
    };

    vr: PlayerAPI.PlayerVRAPI;

    subtitles: PlayerAPI.PlayerSubtitlesAPI;
=======
    /**
     * Gets the active {@link ViewMode}.
     * @returns {ViewMode} the view mode that is currently active
     * @since v8.0
     */
    getViewMode(): ViewMode;
>>>>>>> e64212ee
  }

  namespace PlayerAPI {

    interface ViewModeOptions {
      fullscreenElement?: HTMLElement;
    }

    /**
     * Properties of a thumbnail out of a seeking thumbnail preview definition.
     */
    interface Thumbnail {
      /**
       * Start time of the thumbnail.
       */
      start: number;
      /**
       * End time of the thumbnail.
       */
      end: number;
      /**
       * Width of the thumbnail.
       */
      width: number;
      /**
       * Height of the thumbnail.
       */
      height: number;
      /**
       * Index of the thumbnail in its spritesheet.
       */
      i: number;
      /**
       * Horizontal offset of the thumbnail in its spritesheet.
       */
      x: number;
      /**
       * Vertical offset of the thumbnail in its spritesheet.
       */
      y: number;
      /**
       * URL of the spritesheet.
       */
      url: string;
      /**
       * Raw cue data.
       */
      text: string;
    }

    /**
     * Quality definition of a media representation.
     */
    interface Quality {
      /**
       * The bitrate of the media representation.
       */
      bitrate: number;
      /**
       * The id of the media representation.
       */
      id: string;
      /**
       * The label of the media representation that should be exposed to the user (e.g. in the UI).
       */
      label: string;
    }

    /**
     * Quality definition of an audio representation.
     */
    interface AudioQuality extends Quality {
    }

    /**
     * Quality definition of a video representation.
     */
    interface VideoQuality extends Quality {
      /**
       * The width of the video representation.
       */
      width: number;
      /**
       * The heights of the video representation.
       */
      height: number;
    }

    export interface TimeRange {
      /**
       * The start of the range
       */
      start: number;
      /**
       * The end of the range.
       */
      end: number;
    }

    /**
     * Describes the role of a media track, e.g. an {@link AudioTrack}.
     */
    interface MediaTrackRole {
      schemeIdUri: string;
      value?: string;
      id?: string;
      [key: string]: string | undefined;
    }

    /**
     * Definition of an audio track.
     */
    interface AudioTrack {
      /**
       * The id of the audio track that is used to identify and set the track.
       */
      id: string;
      /**
       * The language of the audio track.
       */
      lang: string;
      /**
       * The text used to represent this track to the user (e.g. in the UI).
       */
      label: string;
      /**
       * The optional roles of the track.
       */
      role?: MediaTrackRole[];
    }

    /**
     * Defines messages to be shown during ad playback.
     */
    interface SkipMessage {
      /**
       * The message that is displayed until the ad can be skipped.
       * Supports the placeholders '{remainingTime[formatString]}', '{playedTime[formatString]}' and
       * '{adDuration[formatString]}', which are replaced by the remaining time until the ad can be skipped,
       * the current time or the ad duration.
       *
       * The format string is optional. The default is the time in seconds.
       *
       * Supported format strings:
       * - %d: Inserts the time as an integer.
       * - %0Nd: Inserts the time as an integer with leading zeroes, if the length of the time string is smaller than N.
       * - %f: Inserts the time as a float.
       * - %0Nf: Inserts the time as a float with leading zeroes.
       * - %.Mf: Inserts the time as a float with M decimal places. Can be combined with %0Nf, e.g. %04.2f
       *    (the time 10.123 would be printed as 0010.12).
       * - %hh:mm:ss
       * - %mm:ss
       */
      countdown: string;
      /**
       * The message that is displayed once the ad can be skipped.
       */
      skip: string;
    }

    /**
     * Options for scheduling an ad through {@link Player#scheduleAd}.
     * TODO check how this relates to {@link AdvertisingScheduleItem}/{@link AdvertisingConfig} and if interfaces can
     * be consolidated
     */
    interface ScheduleAdOptions {
      /**
       * The offset for the ad, may be 'pre', 'post', seconds, percent, or a string in the format hh:mm:ss
       * @see AdvertisingConfig#offset
       */
      timeOffset?: any;
      /**
       * If set, the ad will be rescheduled automatically when a new source is loaded.
       */
      persistent?: boolean;
      /**
       * The message that is displayed to the user instead of the progress bar with the placeholder 'xx',
       * which is replaced by the remaining ad duration.
       * TODO consolidate with {@link AdvertisingConfig} and/or {@link SkipMessage}?
       */
      adMessage?: string;
      /**
       * The message that is displayed on the 'skip ad' button.
       * TODO consolidate with {@link AdvertisingConfig} and/or {@link SkipMessage}?
       */
      skipMessage?: SkipMessage;
      /**
       * A full styling object that is applied only during ad playback.
       * Supports all styling options but the player sizing.
       * TODO is that the same as {@link StyleConfig}?
       */
      style?: Object;
      /**
       * Specifies the time in seconds until the ad can be skipped.
       * If set, overwrites the skip offset specified in the ad manifest (VAST and VPAID, not IMA)
       */
      skipOffset?: number;
    }

    /**
     * A player and streaming technology tuple describing a supported technology of the player.
     */
    interface SupportedTech {
      /**
       * A string determining a rendering mode used to render the player.
       * Possible values are html5, flash, and native.
       * TODO convert to enum
       */
      player: string;
      /**
       * A string determining a streaming technology.
       * Possible values are currently dash, hls, and progressive.
       * TODO convert to enum
       */
      streaming: string;
    }

    /**
     * Definition of a subtitle/caption track.
     */
    interface SubtitleTrack {
      /**
       * Used to identify and set the subtitle track.
       */
      id: string;
      /**
       * The language of the subtitle track.
       */
      lang: string;
      /**
       * The text used to represent this track to the user (e.g. in the UI).
       */
      label: string;
      /**
       * The URL to the subtitle track.
       * TODO check why this is missing from the API docs
       */
      url: string;
      /**
       * Only used for fragmented subtitles in HLS
       * TODO check why this is missing from the API docs
       */
      isFragmented?: boolean;
      enabled?: boolean;
    }

    /**
     * A snapshot of a video frame.
     */
    interface Snapshot {
      /**
       * The width of the image.
       */
      width: number;
      /**
       * The height of the image.
       */
      height: number;
      /**
       * A Base64-encoded string that contains the image.
       */
      data: String;
    }

    /**
     * Data describing a downloaded segment of a representation.
     */
    interface DownloadedData {
      /**
       * The id of the representation.
       */
      id: string;
      /**
       * The bitrate of the representation.
       */
      bitrate: number;
      /**
       * True if the player’s logic automatically selects the best representation (default),
       * or false if a fixed representation is currently chosen.
       */
      isAuto: boolean;
    }

    /**
     * Data describing a downloaded audio segment of an audio representation.
     */
    interface DownloadedAudioData extends DownloadedData {
    }

    /**
     * Data describing a downloaded video segment of a video representation.
     */
    interface DownloadedVideoData extends DownloadedData {
      /**
       * The width of the video representation.
       */
      width: number;
      /**
       * The height of the video representation.
       */
      height: number;
    }

    interface PlayerVRAPI {
      /**
       * Enables or disables stereo mode for VR content.
       * @param {Boolean} enableStereo - If true, stereo mode will be enabled.
       * @returns {Boolean} - True if API call was successful, false otherwise.
       */
      setStereo(enableStereo: boolean): boolean;

      /**
       * Enables the gyroscope (also on VRHMDs).
       * @return {boolean} - True, if the VRHandler is ready, false otherwise.
       */
      enableGyroscope(): boolean;

      /**
       * Disables the gyroscope (also on VRHMDs).
       * @return {boolean} - True, if the VRHandler is ready, false otherwise.
       */
      disableGyroscope(): boolean;

      /**
       * Returns true, if the gyroscope is enabled, false otherwise.
       * @return {boolean} - True, if the gyroscope is enabled, false otherwise.
       */
      isGyroscopeEnabled(): boolean;

      /**
       * Enables the mouse controls.
       * @return {boolean} - True, if the VRHandler is ready, false otherwise.
       */
      enableMouseControl(): boolean;

      /**
       * Disables the mouse controls.
       * @return {boolean} - True, if the VRHandler is ready, false otherwise.
       */
      disableMouseControl(): boolean;

      /**
       * Returns true, if mouse controls are enabled, false otherwise.
       * @return {Boolean} - True, if mouse controls are enabled, false otherwise.
       */
      isMouseControlEnabled(): boolean;

      /**
       * Enables the keyboard controls.
       * @return {boolean} - True, if the VRHandler is ready, false otherwise.
       */
      enableKeyboardControl(): boolean;

      /**
       * Disables the keyboard controls.
       * @return {boolean} - True, if the VRHandler is ready, false otherwise.
       */
      disableKeyboardControl(): boolean;

      /**
       * Returns true, if keyboard controls are enabled, false otherwise.
       * @return {Boolean} - True, if keyboard controls are enabled, false otherwise.
       */
      isKeyboardControlEnabled(): boolean;

      /**
       * Returns true, if stereo is enabled, false otherwise.
       * @return {Boolean} - True, if stereo is enabled, false otherwise.
       */
      getStereo(): boolean;

      /**
       * Returns the current state of the VR handler or null, if the VR handler is not yet initialized.
       * @return {String|null} - The current state of the VR handler.
       */
      getState(): string | null;

      /**
       * Returns the last recorded error or null, if no error occurred.
       * @return {String|null} - The last recorded error.
       */
      getLastError(): string | null;

      /**
       * Returns the current viewing direction, if the VRHandler is in the playing state.
       * @return {VR.ViewingDirection} - The current viewing direction.
       */
      getViewingDirection(): VR.ViewingDirection;

      /**
       * Sets the given viewing direction, if the VRHandler is in the playing state.
       * @param {VR.ViewingDirection} viewingDirection - The viewing direction to set.
       * @return {boolean} - True, if the viewing direction could be set, false otherwise.
       */
      setViewingDirection(viewingDirection: VR.ViewingDirection): boolean;

      /**
       * Moves the current VR viewing direction in the given direction with the given speed. The speed is determined by
       * the length of the direction vector in degrees / second. The movement will be continued for 110ms, after that
       * period the movement will be dampened and fade out. To sustain a smooth viewport movement, no more than 100ms
       * must pass between consecutive calls to this function.
       * @param {VR.Vec3} direction - A three-component vector describing the direction and speed in which the viewing
       *   direction shall be moved.
       * @return {Boolean} - True, if the VRHandler is ready, false otherwise.
       */
      moveViewingDirection(direction: VR.Vec3): boolean;

      /**
       * Sets the minimal interval between consecutive VRViewingDirectionChange events. The default value is
       * 250ms.
       * @param {number} interval - The minimal interval between consecutive VRViewingDirectionChange events.
       * @return {boolean} - True, if the VRHandler is ready, false otherwise.
       */
      setViewingDirectionChangeEventInterval(interval: number): boolean;

      /**
       * Gets the minimal interval between consecutive VRViewingDirectionChange events.
       * @return {Number} - The minimal interval between consecutive VRViewingDirectionChange events.
       */
      getViewingDirectionChangeEventInterval(): number;

      /**
       * Sets the number of degrees that the viewport can change before the VRViewingDirectionChange event is
       * triggered. The default value is 5°.
       * @param {Number} threshold - The threshold in degrees that the viewport can change before the
       * VRViewingDirectionChange event is triggered.
       * @return {Boolean} - True, if the VRHandler is ready, false otherwise.
       */
      setViewingDirectionChangeThreshold(threshold: number): boolean;

      /**
       * Gets the number of degrees that the viewport can change before the VRViewingDirectionChange event is
       * triggered.
       * @return {Number} - The threshold in degrees that the viewport can change before the
       * VRViewingDirectionChange event is triggered.
       */
      getViewingDirectionChangeThreshold(): number;

      /**
       * Sets the vertical field of view in degrees.
       * @param {Number} fieldOfView - The vertical field of view in degrees.
       * @return {Boolean} - True, if the VRHandler is ready, false otherwise.
       */
      setVerticalFieldOfView(fieldOfView: number): boolean;

      /**
       * Gets the vertical field of view in degrees.
       * @return {Number} - The vertical field of view in degrees.
       */
      getVerticalFieldOfView(): number;

      /**
       * Sets the horizontal field of view in degrees.
       * @param {Number} fieldOfView - The horizontal field of view in degrees.
       * @return {Boolean} - True, if the VRHandler is ready, false otherwise.
       */
      setHorizontalFieldOfView(fieldOfView: number): boolean;

      /**
       * Gets the horizontal field of view in degrees.
       * @return {Number} - The horizontal field of view in degrees.
       */
      getHorizontalFieldOfView(): number;

      /**
       * Applies a zoom factor to the current field of view.
       * @param {number} factor - The zoom factor to apply.
       * @return {Boolean} - True, if the VRHandler is ready, false otherwise.
       */
      zoom(factor: number): boolean;

      /**
       * Returns the current zoom factor.
       * @returns {number} - The current zoom factor, if the VRHandler is ready, -1 otherwise.
       */
      getZoom(): number;
    }

    namespace VR {
      enum ContentType {
        /**
         * A single equirectangular video typically used for 2D VR/360 content.
         */
        SINGLE,
          /**
           * Two equirectangular videos for 3D content in top-and-bottom position.
           */
        TAB,
          /**
           *  Two equirectangular videos for 3D content in side-by-side position.
           */
        SBS,
      }

      enum State {
        READY,
        PLAYING,
        ERROR,
        UNINITIALIZED,
      }

      /**
       * The direction in which the viewport of the VR player is looking.
       */
      interface ViewingDirection {
        /**
         * Rotation around the vertical axis in degrees.
         */
        yaw: number;
        /**
         * Rotation around the horizontal axis in degrees.
         */
        pitch: number;
        /**
         * Rotation around the depth axis in degrees.
         */
        roll: number;
      }

      interface Status {
        /**
         * The type of the VR content. Either one of the {@link VR.CONTENT_TYPE} enum values or 'none' for
         * non-VR content.
         * TODO add 'none' to CONTENT_TYPE enum
         */
        contentType: ContentType | string;
        /**
         * The current playback state. Is either 'ready' (if playback has not yet started), 'playing'
         * (if VR content is playing) or 'error' if an error occurred and VR playback has been disabled.
         * Will only be present if contentType is not 'none'.
         * TODO introduce PlaybackState enum
         */
        playbackState?: string;
        /**
         * The last error that occurred. Will only be present if playbackState equals 'error'.
         * TODO update description to PlaybackState.Error enum value
         */
        lastError?: string;
        /**
         * True, if the content is currently played back in stereo. Will only be present if contentType is
         * not 'none' and playbackState is not 'error'.
         * TODO update description with enum values
         */
        isStereo?: boolean;
        /**
         * The direction the player is currently facing. Will only be present if contentType is not 'none'
         * and playbackState is not 'error'.
         * TODO update description with enum values
         */
        viewingDirection?: ViewingDirection;
      }

      interface Vec3 {
        /**
         * The x component of the vector.
         */
        x: number;
        /**
         * The y component of the vector.
         */
        y: number;
        /**
         * The roll of the vector.
         */
        phi: number;
      }

      /**
       * Represents a viewing window for VR content. The current viewing direction is restricted to the set viewing
       * window.
       */
      interface ViewingWindow {
        /**
         * Lower bound for yaw.
         */
        minYaw: number;
        /**
         * Upper bound for yaw.
         */
        maxYaw: number;
        /**
         * Lower bound for pitch.
         */
        minPitch: number;
        /**
         * Upper bound for pitch.
         */
        maxPitch: number;
      }

      enum TransitionTimingType {
        NONE,
        EASE_IN,
        EASE_OUT,
        EASE_IN_OUT,
      }

      interface KeyMap {
        /**
         * The keys that shall be used to move the viewing direction upwards. Each string represents a key combination,
         * where different keys are separated by a space character, i.e. 'w', 'ArrowUp' or 'Alt F4'.
         */
        up?: string[];
        /**
         * The keys that shall be used to move the viewing direction downwards. Each string represents a key
         * combination, where different keys are separated by a space character, i.e. 'w', 'ArrowUp' or 'Alt F4'.
         */
        down?: string[];
        /**
         * The keys that shall be used to move the viewing direction leftwards. Each string represents a key
         * combination, where different keys are separated by a space character, i.e. 'w', 'ArrowUp' or 'Alt F4'.
         */
        left?: string[];
        /**
         * The keys that shall be used to move the viewing direction rightwards. Each string represents a key
         * combination, where different keys are separated by a space character, i.e. 'w', 'ArrowUp' or 'Alt F4'.
         */
        right?: string[];
        /**
         * The keys that shall be used to rotate the viewing direction clockwise. Each string represents a key
         * combination, where different keys are separated by a space character, i.e. 'w', 'ArrowUp' or 'Alt F4'.
         */
        rotateClockwise?: string[];
        /**
         * The keys that shall be used to rotate the viewing direction counterclockwise. Each string represents a key
         * combination, where different keys are separated by a space character, i.e. 'w', 'ArrowUp' or 'Alt F4'.
         */
        rotateCounterclockwise?: string[];
      }
    }

    interface PlayerSubtitlesAPI {
      add(subtitle: SubtitleTrack): void;
      remove(subtitleID: string): void;
      list(): SubtitleTrack[];
      enable(subtitleID: string, exclusive?: boolean): void;
      disable(subtitleID: string): void;
    }
  }
}<|MERGE_RESOLUTION|>--- conflicted
+++ resolved
@@ -104,6 +104,8 @@
      */
     readonly vr: PlayerAPI.PlayerVRAPI;
 
+    readonly subtitles: PlayerAPI.PlayerSubtitlesAPI;
+
     /**
      * Exports from the player core as a convenience fallback for non-modular code.
      * It is recommended to use ES6 imports instead.
@@ -147,20 +149,7 @@
      */
     addMetadata(metadataType: string, metadata: any): boolean;
     /**
-<<<<<<< HEAD
      * Stops a running Cast session (i.e. {@link #isCasting} returns true). Has no effect if {@link #isCasting}
-=======
-     * Adds a new external subtitle/caption track. The track is only added to the available tracks but
-     * not activated. If the ID already exists, the existing subtitle/caption track is overwritten with
-     * the new one. Call {@link setSubtitle} to activate it.
-     *
-     * @param subtitle the subtitle to add
-     * @since v4.0
-     */
-    addSubtitle(subtitle: Subtitle): void;
-    /**
-     * Stops a running Cast session (i.e. {@link isCasting} returns true). Has no effect if {@link isCasting}
->>>>>>> e64212ee
      * returns false.
      * @since v4.0
      */
@@ -219,14 +208,6 @@
      */
     getAvailableLicenseServers(): string[];
     /**
-<<<<<<< HEAD
-=======
-     * Returns an array of all available subtitle/caption tracks.
-     * @since v4.0
-     */
-    getAvailableSubtitles(): PlayerAPI.SubtitleTrack[];
-    /**
->>>>>>> e64212ee
      * Returns an array containing all available video qualities the player can adapt between.
      * @since v4.0
      */
@@ -321,14 +302,6 @@
      */
     getStreamType(): StreamType;
     /**
-<<<<<<< HEAD
-=======
-     * Returns the currently used subtitle/caption track.
-     * @since v4.0
-     */
-    getSubtitle(): PlayerAPI.SubtitleTrack;
-    /**
->>>>>>> e64212ee
      * Tests and retrieves a list of all supported DRM systems in the current user agent.
      * @returns A Promise that resolves to an array of strings with the supported DRM systems after fulfillment.
      * Should never be rejected.
@@ -475,19 +448,6 @@
      */
     off(eventType: PlayerAPI.Event, callback: PlayerAPI.PlayerEventCallback): void;
     /**
-<<<<<<< HEAD
-=======
-     * Removes the existing subtitle/caption track with the track ID specified by trackID. If the track is
-     * currently active, it will be deactivated and then removed. If no track with the given ID exists,
-     * the call will be ignored.
-     * To disable an active subtitle track, call {@link setSubtitle} with null.
-     *
-     * @param subtitleTrackID The ID of the subtitle to remove
-     * @since v4.0
-     */
-    removeSubtitle(subtitleTrackID: string): void;
-    /**
->>>>>>> e64212ee
      * Schedules an ad for playback.
      *
      * @param adManifestUrl URL to the ad manifest. The array is used for ad waterfalling: all entries beyond the first
@@ -568,17 +528,6 @@
      */
     setQueryParameters(queryParameters: PlayerAPI.QueryParameters): void;
     /**
-<<<<<<< HEAD
-=======
-     * Sets the subtitle track to the ID specified by trackID. A list can be retrieved by calling
-     * {@link getAvailableSubtitles}. Using null as ID disables subtitles.
-     *
-     * @param trackID The ID if the desired subtitle track or null to disable subtitles
-     * @since v4.0
-     */
-    setSubtitle(trackID: string): void;
-    /**
->>>>>>> e64212ee
      * Passes an HTML video element to the player, which should be used in case of non-Flash playback.
      * Needs to be called before {@link setup}. Has no effect if the Flash fallback is selected.
      *
@@ -698,38 +647,12 @@
      */
     setViewMode(viewMode: ViewMode, options?: ViewModeOptions): void;
 
-<<<<<<< HEAD
-    VR: {
-      CONTENT_TYPE: {
-        SINGLE: PlayerAPI.VR.ContentType,
-        TAB: PlayerAPI.VR.ContentType,
-        SBS: PlayerAPI.VR.ContentType,
-      },
-      STATE: {
-        READY: PlayerAPI.VR.State,
-        PLAYING: PlayerAPI.VR.State,
-        ERROR: PlayerAPI.VR.State,
-        UNINITIALIZED: PlayerAPI.VR.State,
-      },
-      TRANSITION_TIMING_TYPE: {
-        NONE: PlayerAPI.VR.TransitionTimingType,
-        EASE_IN: PlayerAPI.VR.TransitionTimingType,
-        EASE_OUT: PlayerAPI.VR.TransitionTimingType,
-        EASE_IN_OUT: PlayerAPI.VR.TransitionTimingType,
-      },
-    };
-
-    vr: PlayerAPI.PlayerVRAPI;
-
-    subtitles: PlayerAPI.PlayerSubtitlesAPI;
-=======
     /**
      * Gets the active {@link ViewMode}.
      * @returns {ViewMode} the view mode that is currently active
      * @since v8.0
      */
     getViewMode(): ViewMode;
->>>>>>> e64212ee
   }
 
   namespace PlayerAPI {
