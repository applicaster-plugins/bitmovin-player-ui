import {ToggleButton, ToggleButtonConfig} from './togglebutton';
import {UIInstanceManager} from '../uimanager';
import { PlayerAPI, PlayerEventBase, WarningEvent } from 'bitmovin-player';

/**
 * A button that toggles the video view between normal/mono and VR/stereo.
 */
export class VRToggleButton extends ToggleButton<ToggleButtonConfig> {

  constructor(config: ToggleButtonConfig = {}) {
    super(config);

    this.config = this.mergeConfig(config, {
      cssClass: 'ui-vrtogglebutton',
      text: 'VR',
    }, this.config);
  }

  configure(player: PlayerAPI, uimanager: UIInstanceManager): void {
    super.configure(player, uimanager);

    let isVRConfigured = () => {
      // VR availability cannot be checked through getVRStatus() because it is asynchronously populated and not
      // available at UI initialization. As an alternative, we check the VR settings in the config.
      // TODO use getVRStatus() through isVRStereoAvailable() once the player has been rewritten and the status is
      // available in Ready
      const source = player.getSource();
      return source && Boolean(source.vr);
    };

    let isVRStereoAvailable = () => {
      const source = player.getSource();
      return player.vr && Boolean(source.vr);
    };

    let vrStateHandler = (ev: PlayerEventBase) => {
      if (ev.type === player.exports.PlayerEvent.Warning
        && (ev as WarningEvent).code !== player.exports.WarningCode.VR_RENDERING_ERROR) {
        return;
      }

      if (isVRConfigured() && isVRStereoAvailable()) {
        this.show(); // show button in case it is hidden

        if (player.vr && player.vr.getStereo()) {
          this.on();
        } else {
          this.off();
        }
      } else {
        this.hide(); // hide button if no stereo mode available
      }
    };

    let vrButtonVisibilityHandler = () => {
      if (isVRConfigured()) {
        this.show();
      } else {
        this.hide();
      }
    };

    player.on(player.exports.PlayerEvent.VRStereoChanged, vrStateHandler);
    player.on(player.exports.PlayerEvent.Warning, vrStateHandler);
    // Hide button when VR source goes away
<<<<<<< HEAD
    player.on(player.exports.Event.SourceUnloaded, vrButtonVisibilityHandler);
    uimanager.getConfig().events.onUpdated.subscribe(vrButtonVisibilityHandler);
=======
    player.on(player.exports.PlayerEvent.SourceUnloaded, vrButtonVisibilityHandler);
    // Show button when a new source is loaded and it's VR
    player.on(player.exports.PlayerEvent.SourceLoaded, vrButtonVisibilityHandler);
>>>>>>> f98eec9f

    this.onClick.subscribe(() => {
      if (!isVRStereoAvailable()) {
        if (console) {
          console.log('No VR content');
        }
      } else {
        if (player.vr && player.vr.getStereo()) {
          player.vr.setStereo(false);
        } else {
          player.vr.setStereo(true);
        }
      }
    });

    // Set startup visibility
    vrButtonVisibilityHandler();
  }
}<|MERGE_RESOLUTION|>--- conflicted
+++ resolved
@@ -63,14 +63,8 @@
     player.on(player.exports.PlayerEvent.VRStereoChanged, vrStateHandler);
     player.on(player.exports.PlayerEvent.Warning, vrStateHandler);
     // Hide button when VR source goes away
-<<<<<<< HEAD
-    player.on(player.exports.Event.SourceUnloaded, vrButtonVisibilityHandler);
+    player.on(player.exports.PlayerEvent.SourceUnloaded, vrButtonVisibilityHandler);
     uimanager.getConfig().events.onUpdated.subscribe(vrButtonVisibilityHandler);
-=======
-    player.on(player.exports.PlayerEvent.SourceUnloaded, vrButtonVisibilityHandler);
-    // Show button when a new source is loaded and it's VR
-    player.on(player.exports.PlayerEvent.SourceLoaded, vrButtonVisibilityHandler);
->>>>>>> f98eec9f
 
     this.onClick.subscribe(() => {
       if (!isVRStereoAvailable()) {
