import {ContainerConfig, Container} from './container';
import {Component, ComponentConfig} from './component';
import {DOM} from '../dom';
import {UIInstanceManager} from '../uimanager';
import {StringUtils} from '../stringutils';
import {HugeReplayButton} from './hugereplaybutton';
<<<<<<< HEAD
import { PlayerAPI } from 'bitmovin-player';
=======
import { UIRecommendationConfig } from '../uiconfig';
>>>>>>> bb53c701

/**
 * Overlays the player and displays recommended videos.
 */
export class RecommendationOverlay extends Container<ContainerConfig> {

  private replayButton: HugeReplayButton;

  constructor(config: ContainerConfig = {}) {
    super(config);

    this.replayButton = new HugeReplayButton();

    this.config = this.mergeConfig(config, {
      cssClass: 'ui-recommendation-overlay',
      hidden: true,
      components: [this.replayButton],
    }, this.config);
  }

  configure(player: PlayerAPI, uimanager: UIInstanceManager): void {
    super.configure(player, uimanager);

    let clearRecommendations = () => {
      for (let component of this.getComponents().slice()) {
        if (component instanceof RecommendationItem) {
          this.removeComponent(component);
        }
      }
      this.updateComponents();
      this.getDomElement().removeClass(this.prefixCss('recommendations'));
    };

    let setupRecommendations = () => {
      clearRecommendations();

      const recommendations = uimanager.getConfig().recommendations;

      if (recommendations.length > 0) {
        let index = 1;
        for (let item of recommendations) {
          this.addComponent(new RecommendationItem({
            itemConfig: item,
            cssClasses: ['recommendation-item-' + (index++)],
          }));
        }
        this.updateComponents(); // create container DOM elements

        this.getDomElement().addClass(this.prefixCss('recommendations'));
      }
    };

    // Add recommendation when a source is loaded
    player.on(player.exports.Event.SourceLoaded, setupRecommendations);
    // Remove recommendations and hide overlay when source is unloaded
    player.on(player.exports.Event.SourceUnloaded, () => {
      clearRecommendations();
      this.hide();
    });
    // Display recommendations when playback has finished
    player.on(player.exports.Event.PlaybackFinished, () => {
      this.show();
    });
    // Hide recommendations when playback starts, e.g. a restart
    player.on(player.exports.Event.Play, () => {
      this.hide();
    });

    // Init on startup
    setupRecommendations();
  }
}

/**
 * Configuration interface for the {@link RecommendationItem}
 */
interface RecommendationItemConfig extends ComponentConfig {
  itemConfig: UIRecommendationConfig;
}

/**
 * An item of the {@link RecommendationOverlay}. Used only internally in {@link RecommendationOverlay}.
 */
class RecommendationItem extends Component<RecommendationItemConfig> {

  constructor(config: RecommendationItemConfig) {
    super(config);

    this.config = this.mergeConfig(config, {
      cssClass: 'ui-recommendation-item',
      itemConfig: null, // this must be passed in from outside
    }, this.config);
  }

  protected toDomElement(): DOM {
    let config = (<RecommendationItemConfig>this.config).itemConfig; // TODO fix generics and get rid of cast

    let itemElement = new DOM('a', {
      'id': this.config.id,
      'class': this.getCssClasses(),
      'href': config.url,
    }).css({ 'background-image': `url(${config.thumbnail})` });

    let bgElement = new DOM('div', {
      'class': this.prefixCss('background'),
    });
    itemElement.append(bgElement);

    let titleElement = new DOM('span', {
      'class': this.prefixCss('title'),
    }).append(new DOM('span', {
      'class': this.prefixCss('innertitle'),
    }).html(config.title));
    itemElement.append(titleElement);

    let timeElement = new DOM('span', {
      'class': this.prefixCss('duration'),
    }).append(new DOM('span', {
      'class': this.prefixCss('innerduration'),
    }).html(config.duration ? StringUtils.secondsToTime(config.duration) : ''));
    itemElement.append(timeElement);

    return itemElement;
  }
}<|MERGE_RESOLUTION|>--- conflicted
+++ resolved
@@ -4,11 +4,8 @@
 import {UIInstanceManager} from '../uimanager';
 import {StringUtils} from '../stringutils';
 import {HugeReplayButton} from './hugereplaybutton';
-<<<<<<< HEAD
+import { UIRecommendationConfig } from '../uiconfig';
 import { PlayerAPI } from 'bitmovin-player';
-=======
-import { UIRecommendationConfig } from '../uiconfig';
->>>>>>> bb53c701
 
 /**
  * Overlays the player and displays recommended videos.
