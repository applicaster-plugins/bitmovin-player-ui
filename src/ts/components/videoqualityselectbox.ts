import {SelectBox} from './selectbox';
import {ListSelectorConfig} from './listselector';
import {UIInstanceManager} from '../uimanager';
import { PlayerAPI } from 'bitmovin-player';

/**
 * A select box providing a selection between 'auto' and the available video qualities.
 */
export class VideoQualitySelectBox extends SelectBox {

  private hasAuto: boolean;

  constructor(config: ListSelectorConfig = {}) {
    super(config);
  }

  configure(player: PlayerAPI, uimanager: UIInstanceManager): void {
    super.configure(player, uimanager);

    let selectCurrentVideoQuality = () => {
      this.selectItem(player.getVideoQuality().id);
    };

    let updateVideoQualities = () => {
      let videoQualities = player.getAvailableVideoQualities();

      this.clearItems();

      // Progressive streams do not support automatic quality selection
      this.hasAuto = player.getStreamType() !== 'progressive';

      if (this.hasAuto) {
        // Add entry for automatic quality switching (default setting)
        this.addItem('auto', 'auto');
      }

      // Add video qualities
      for (let videoQuality of videoQualities) {
        this.addItem(videoQuality.id, videoQuality.label);
      }

      // Select initial quality
      selectCurrentVideoQuality();
    };

    this.onItemSelected.subscribe((sender: VideoQualitySelectBox, value: string) => {
      player.setVideoQuality(value);
    });

    // Update qualities when source goes away
<<<<<<< HEAD
    player.on(player.exports.Event.SourceUnloaded, updateVideoQualities);
=======
    player.on(player.exports.PlayerEvent.SourceUnloaded, updateVideoQualities);
    // Update qualities when a new source is loaded
    player.on(player.exports.PlayerEvent.SourceLoaded, updateVideoQualities);
>>>>>>> f98eec9f
    // Update qualities when the period within a source changes
    player.on(player.exports.PlayerEvent.PeriodSwitched, updateVideoQualities);
    // Update quality selection when quality is changed (from outside)
<<<<<<< HEAD
    player.on(player.exports.Event.VideoQualityChanged, selectCurrentVideoQuality);

    uimanager.getConfig().events.onUpdated.subscribe(updateVideoQualities);
=======
    player.on(player.exports.PlayerEvent.VideoQualityChanged, selectCurrentVideoQuality);
>>>>>>> f98eec9f
  }

  /**
   * Returns true if the select box contains an 'auto' item for automatic quality selection mode.
   * @return {boolean}
   */
  hasAutoItem(): boolean {
    return this.hasAuto;
  }
}<|MERGE_RESOLUTION|>--- conflicted
+++ resolved
@@ -48,23 +48,13 @@
     });
 
     // Update qualities when source goes away
-<<<<<<< HEAD
-    player.on(player.exports.Event.SourceUnloaded, updateVideoQualities);
-=======
     player.on(player.exports.PlayerEvent.SourceUnloaded, updateVideoQualities);
-    // Update qualities when a new source is loaded
-    player.on(player.exports.PlayerEvent.SourceLoaded, updateVideoQualities);
->>>>>>> f98eec9f
     // Update qualities when the period within a source changes
     player.on(player.exports.PlayerEvent.PeriodSwitched, updateVideoQualities);
     // Update quality selection when quality is changed (from outside)
-<<<<<<< HEAD
-    player.on(player.exports.Event.VideoQualityChanged, selectCurrentVideoQuality);
+    player.on(player.exports.PlayerEvent.VideoQualityChanged, selectCurrentVideoQuality);
 
     uimanager.getConfig().events.onUpdated.subscribe(updateVideoQualities);
-=======
-    player.on(player.exports.PlayerEvent.VideoQualityChanged, selectCurrentVideoQuality);
->>>>>>> f98eec9f
   }
 
   /**
