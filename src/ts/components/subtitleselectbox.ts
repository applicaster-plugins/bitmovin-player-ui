--- conflicted
+++ resolved
@@ -15,45 +15,6 @@
   configure(player: bitmovin.PlayerAPI, uimanager: UIInstanceManager): void {
     super.configure(player, uimanager);
 
-<<<<<<< HEAD
-    let selectCurrentSubtitle = () => {
-      let currentSubtitle = player.getSubtitle();
-
-      if (currentSubtitle) {
-        this.selectItem(currentSubtitle.id);
-      }
-    };
-
-    let updateSubtitles = () => {
-      this.clearItems();
-
-      for (let subtitle of player.getAvailableSubtitles()) {
-        this.addItem(subtitle.id, subtitle.label);
-      }
-
-      // Select the correct subtitle after the subtitles have been added
-      selectCurrentSubtitle();
-    };
-
-    this.onItemSelected.subscribe((sender: SubtitleSelectBox, value: string) => {
-      player.setSubtitle(value === 'null' ? null : value);
-    });
-
-    // React to API events
-    player.on(player.exports.Event.SubtitleAdded, updateSubtitles);
-    player.on(player.exports.Event.SubtitleChanged, selectCurrentSubtitle);
-    player.on(player.exports.Event.SubtitleRemoved, updateSubtitles);
-    // Update subtitles when source goes away
-    player.on(player.exports.Event.SourceUnloaded, updateSubtitles);
-    // Update subtitles when a new source is loaded
-    player.on(player.exports.Event.Ready, updateSubtitles);
-    // Update subtitles when the period within a source changes
-    player.on(player.exports.Event.PeriodSwitched, updateSubtitles);
-
-    // Populate subtitles at startup
-    updateSubtitles();
-=======
     new SubtitleSwitchHandler(player, this);
->>>>>>> 50b6b778
   }
 }