--- conflicted
+++ resolved
@@ -91,11 +91,7 @@
         StringUtils.FORMAT_HHMMSS : StringUtils.FORMAT_MMSS;
     };
 
-<<<<<<< HEAD
     uimanager.getConfig().events.onUpdated.subscribe(init);
-=======
-    player.on(player.exports.PlayerEvent.SourceLoaded, init);
->>>>>>> f98eec9f
     init();
   }
 
