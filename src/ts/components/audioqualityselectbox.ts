import {SelectBox} from './selectbox';
import {ListSelectorConfig} from './listselector';
import {UIInstanceManager} from '../uimanager';
import { PlayerAPI } from 'bitmovin-player';

/**
 * A select box providing a selection between 'auto' and the available audio qualities.
 */
export class AudioQualitySelectBox extends SelectBox {

  constructor(config: ListSelectorConfig = {}) {
    super(config);
  }

  configure(player: PlayerAPI, uimanager: UIInstanceManager): void {
    super.configure(player, uimanager);

    let selectCurrentAudioQuality = () => {
      this.selectItem(player.getAudioQuality().id);
    };

    let updateAudioQualities = () => {
      let audioQualities = player.getAvailableAudioQualities();

      this.clearItems();

      // Add entry for automatic quality switching (default setting)
      this.addItem('auto', 'auto');

      // Add audio qualities
      for (let audioQuality of audioQualities) {
        this.addItem(audioQuality.id, audioQuality.label);
      }

      // Select initial quality
      selectCurrentAudioQuality();
    };

    this.onItemSelected.subscribe((sender: AudioQualitySelectBox, value: string) => {
      player.setAudioQuality(value);
    });

    // Update qualities when audio track has changed
    player.on(player.exports.PlayerEvent.AudioChanged, updateAudioQualities);
    // Update qualities when source goes away
<<<<<<< HEAD
    player.on(player.exports.Event.SourceUnloaded, updateAudioQualities);
=======
    player.on(player.exports.PlayerEvent.SourceUnloaded, updateAudioQualities);
    // Update qualities when a new source is loaded
    player.on(player.exports.PlayerEvent.SourceLoaded, updateAudioQualities);
>>>>>>> f98eec9f
    // Update qualities when the period within a source changes
    player.on(player.exports.PlayerEvent.PeriodSwitched, updateAudioQualities);
    // Update quality selection when quality is changed (from outside)
<<<<<<< HEAD
    player.on(player.exports.Event.AudioQualityChanged, selectCurrentAudioQuality);

    uimanager.getConfig().events.onUpdated.subscribe(updateAudioQualities);
=======
    player.on(player.exports.PlayerEvent.AudioQualityChanged, selectCurrentAudioQuality);
>>>>>>> f98eec9f
  }
}<|MERGE_RESOLUTION|>--- conflicted
+++ resolved
@@ -43,22 +43,12 @@
     // Update qualities when audio track has changed
     player.on(player.exports.PlayerEvent.AudioChanged, updateAudioQualities);
     // Update qualities when source goes away
-<<<<<<< HEAD
-    player.on(player.exports.Event.SourceUnloaded, updateAudioQualities);
-=======
     player.on(player.exports.PlayerEvent.SourceUnloaded, updateAudioQualities);
-    // Update qualities when a new source is loaded
-    player.on(player.exports.PlayerEvent.SourceLoaded, updateAudioQualities);
->>>>>>> f98eec9f
     // Update qualities when the period within a source changes
     player.on(player.exports.PlayerEvent.PeriodSwitched, updateAudioQualities);
     // Update quality selection when quality is changed (from outside)
-<<<<<<< HEAD
-    player.on(player.exports.Event.AudioQualityChanged, selectCurrentAudioQuality);
+    player.on(player.exports.PlayerEvent.AudioQualityChanged, selectCurrentAudioQuality);
 
     uimanager.getConfig().events.onUpdated.subscribe(updateAudioQualities);
-=======
-    player.on(player.exports.PlayerEvent.AudioQualityChanged, selectCurrentAudioQuality);
->>>>>>> f98eec9f
   }
 }