--- conflicted
+++ resolved
@@ -57,21 +57,14 @@
       this.hide();
     };
 
-<<<<<<< HEAD
-    player.addEventHandler(player.EVENT.ON_STALL_STARTED, showOverlay);
-    player.addEventHandler(player.EVENT.ON_STALL_ENDED, hideOverlay);
-    player.addEventHandler(player.EVENT.ON_PLAY, showOverlay);
-    player.addEventHandler(player.EVENT.ON_PLAYING, hideOverlay);
-    player.addEventHandler(player.EVENT.ON_SEEK, showOverlay);
-    player.addEventHandler(player.EVENT.ON_SEEKED, hideOverlay);
-    player.addEventHandler(player.EVENT.ON_TIME_SHIFT, showOverlay);
-    player.addEventHandler(player.EVENT.ON_TIME_SHIFTED, hideOverlay);
-    player.addEventHandler(player.EVENT.ON_SOURCE_UNLOADED, hideOverlay);
-=======
     player.addEventHandler(player.Event.StallStarted, showOverlay);
     player.addEventHandler(player.Event.StallEnded, hideOverlay);
+    player.addEventHandler(player.Event.Playing, hideOverlay);
+    player.addEventHandler(player.Event.Seek, showOverlay);
+    player.addEventHandler(player.Event.Seeked, hideOverlay);
+    player.addEventHandler(player.Event.TimeShift, showOverlay);
+    player.addEventHandler(player.Event.TimeShifted, hideOverlay);
     player.addEventHandler(player.Event.SourceUnloaded, hideOverlay);
->>>>>>> 2ea01543
 
     // Show overlay if player is already stalled at init
     if (player.isStalled()) {
