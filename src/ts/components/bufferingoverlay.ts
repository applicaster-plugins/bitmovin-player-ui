import {ContainerConfig, Container} from './container';
import {UIInstanceManager} from '../uimanager';
import {Component, ComponentConfig} from './component';
import {Timeout} from '../timeout';

/**
 * Configuration interface for the {@link BufferingOverlay} component.
 */
export interface BufferingOverlayConfig extends ContainerConfig {
  /**
   * Delay in milliseconds after which the buffering overlay will be displayed. Useful to bypass short stalls without
   * displaying the overlay. Set to 0 to display the overlay instantly.
   * Default: 1000ms (1 second)
   */
  showDelayMs?: number;
}

/**
 * Overlays the player and displays a buffering indicator.
 */
export class BufferingOverlay extends Container<BufferingOverlayConfig> {

  private indicators: Component<ComponentConfig>[];

  constructor(config: BufferingOverlayConfig = {}) {
    super(config);

    this.indicators = [
      new Component<ComponentConfig>({ tag: 'div', cssClass: 'ui-buffering-overlay-indicator' }),
      new Component<ComponentConfig>({ tag: 'div', cssClass: 'ui-buffering-overlay-indicator' }),
      new Component<ComponentConfig>({ tag: 'div', cssClass: 'ui-buffering-overlay-indicator' }),
    ];

    this.config = this.mergeConfig(config, <BufferingOverlayConfig>{
      cssClass: 'ui-buffering-overlay',
      hidden: true,
      components: this.indicators,
      showDelayMs: 1000,
    }, this.config);
  }

  configure(player: bitmovin.PlayerAPI, uimanager: UIInstanceManager): void {
    super.configure(player, uimanager);

    let config = <BufferingOverlayConfig>this.getConfig();

    let overlayShowTimeout = new Timeout(config.showDelayMs, () => {
      this.show();
    });

    let showOverlay = () => {
      overlayShowTimeout.start();
    };

    let hideOverlay = () => {
      overlayShowTimeout.clear();
      this.hide();
    };

<<<<<<< HEAD
    player.addEventHandler(player.Event.StallStarted, showOverlay);
    player.addEventHandler(player.Event.StallEnded, hideOverlay);
    player.addEventHandler(player.Event.Play, showOverlay);
    player.addEventHandler(player.Event.Playing, hideOverlay);
    player.addEventHandler(player.Event.Seek, showOverlay);
    player.addEventHandler(player.Event.Seeked, hideOverlay);
    player.addEventHandler(player.Event.TimeShift, showOverlay);
    player.addEventHandler(player.Event.TimeShifted, hideOverlay);
    player.addEventHandler(player.Event.SourceUnloaded, hideOverlay);
=======
    player.on(player.exports.Event.StallStarted, showOverlay);
    player.on(player.exports.Event.StallEnded, hideOverlay);
    player.on(player.exports.Event.SourceUnloaded, hideOverlay);
>>>>>>> 5efb754c

    // Show overlay if player is already stalled at init
    if (player.isStalled()) {
      this.show();
    }
  }
}<|MERGE_RESOLUTION|>--- conflicted
+++ resolved
@@ -57,21 +57,15 @@
       this.hide();
     };
 
-<<<<<<< HEAD
-    player.addEventHandler(player.Event.StallStarted, showOverlay);
-    player.addEventHandler(player.Event.StallEnded, hideOverlay);
-    player.addEventHandler(player.Event.Play, showOverlay);
-    player.addEventHandler(player.Event.Playing, hideOverlay);
-    player.addEventHandler(player.Event.Seek, showOverlay);
-    player.addEventHandler(player.Event.Seeked, hideOverlay);
-    player.addEventHandler(player.Event.TimeShift, showOverlay);
-    player.addEventHandler(player.Event.TimeShifted, hideOverlay);
-    player.addEventHandler(player.Event.SourceUnloaded, hideOverlay);
-=======
     player.on(player.exports.Event.StallStarted, showOverlay);
     player.on(player.exports.Event.StallEnded, hideOverlay);
+    player.on(player.exports.Event.Play, showOverlay);
+    player.on(player.exports.Event.Playing, hideOverlay);
+    player.on(player.exports.Event.Seek, showOverlay);
+    player.on(player.exports.Event.Seeked, hideOverlay);
+    player.on(player.exports.Event.TimeShift, showOverlay);
+    player.on(player.exports.Event.TimeShifted, hideOverlay);
     player.on(player.exports.Event.SourceUnloaded, hideOverlay);
->>>>>>> 5efb754c
 
     // Show overlay if player is already stalled at init
     if (player.isStalled()) {
