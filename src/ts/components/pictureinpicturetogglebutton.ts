import {ToggleButton, ToggleButtonConfig} from './togglebutton';
import {UIInstanceManager} from '../uimanager';
import { PlayerAPI } from 'bitmovin-player';

/**
 * A button that toggles Apple macOS picture-in-picture mode.
 */
export class PictureInPictureToggleButton extends ToggleButton<ToggleButtonConfig> {

  constructor(config: ToggleButtonConfig = {}) {
    super(config);

    this.config = this.mergeConfig(config, {
      cssClass: 'ui-piptogglebutton',
      text: 'Picture-in-Picture',
    }, this.config);
  }

  configure(player: PlayerAPI, uimanager: UIInstanceManager): void {
    super.configure(player, uimanager);

    this.onClick.subscribe(() => {
      if (player.isViewModeAvailable(player.exports.ViewMode.PictureInPicture)) {
        if (player.getViewMode() === player.exports.ViewMode.PictureInPicture) {
          player.setViewMode(player.exports.ViewMode.Inline);
        } else {
          player.setViewMode(player.exports.ViewMode.PictureInPicture);
        }
      } else {
        if (console) {
          console.log('PIP unavailable');
        }
      }
    });

    let pipAvailableHander = () => {
      if (player.isViewModeAvailable(player.exports.ViewMode.PictureInPicture)) {
        this.show();
      } else {
        this.hide();
      }
    };

<<<<<<< HEAD
    uimanager.getConfig().events.onUpdated.subscribe(pipAvailableHander);
=======
    player.on(player.exports.PlayerEvent.SourceLoaded, pipAvailableHander);
>>>>>>> f98eec9f

    // Toggle button 'on' state
    player.on(player.exports.PlayerEvent.ViewModeChanged, () => {
      if (player.getViewMode() === player.exports.ViewMode.PictureInPicture) {
        this.on();
      } else {
        this.off();
      }
    });

    // Startup init
    pipAvailableHander(); // Hide button if PIP not available
    if (player.getViewMode() === player.exports.ViewMode.PictureInPicture) {
      this.on();
    }
  }
}<|MERGE_RESOLUTION|>--- conflicted
+++ resolved
@@ -41,11 +41,7 @@
       }
     };
 
-<<<<<<< HEAD
     uimanager.getConfig().events.onUpdated.subscribe(pipAvailableHander);
-=======
-    player.on(player.exports.PlayerEvent.SourceLoaded, pipAvailableHander);
->>>>>>> f98eec9f
 
     // Toggle button 'on' state
     player.on(player.exports.PlayerEvent.ViewModeChanged, () => {
