import {Component, ComponentConfig} from './component';
import {DOM} from '../dom';
import {Event, EventDispatcher, NoArgs} from '../eventdispatcher';
import {SeekBarLabel} from './seekbarlabel';
import {UIInstanceManager, TimelineMarker, SeekPreviewArgs} from '../uimanager';
import {Timeout} from '../timeout';
import {PlayerUtils} from '../playerutils';
import TimeShiftAvailabilityChangedArgs = PlayerUtils.TimeShiftAvailabilityChangedArgs;
import LiveStreamDetectorEventArgs = PlayerUtils.LiveStreamDetectorEventArgs;
import PlayerEvent = bitmovin.PlayerAPI.PlayerEvent;

/**
 * Configuration interface for the {@link SeekBar} component.
 */
export interface SeekBarConfig extends ComponentConfig {
  /**
   * The label above the seek position.
   */
  label?: SeekBarLabel;
  /**
   * Bar will be vertical instead of horizontal if set to true.
   */
  vertical?: boolean;
  /**
   * The interval in milliseconds in which the playback position on the seek bar will be updated. The shorter the
   * interval, the smoother it looks and the more resource intense it is. The update interval will be kept as steady
   * as possible to avoid jitter.
   * Set to -1 to disable smooth updating and update it on player TimeChanged events instead.
   * Default: 50 (50ms = 20fps).
   */
  smoothPlaybackPositionUpdateIntervalMs?: number;
}

/**
 * Event argument interface for a seek preview event.
 */
export interface SeekPreviewEventArgs extends SeekPreviewArgs {
  /**
   * Tells if the seek preview event comes from a scrubbing.
   */
  scrubbing: boolean;
}

export interface SeekBarMarker {
  marker: TimelineMarker;
  position: number;
  duration?: number;
}

/**
 * A seek bar to seek within the player's media. It displays the current playback position, amount of buffed data, seek
 * target, and keeps status about an ongoing seek.
 *
 * The seek bar displays different 'bars':
 *  - the playback position, i.e. the position in the media at which the player current playback pointer is positioned
 *  - the buffer position, which usually is the playback position plus the time span that is already buffered ahead
 *  - the seek position, used to preview to where in the timeline a seek will jump to
 */
export class SeekBar extends Component<SeekBarConfig> {

  public static readonly SMOOTH_PLAYBACK_POSITION_UPDATE_DISABLED = -1;

  /**
   * The CSS class that is added to the DOM element while the seek bar is in 'seeking' state.
   */
  private static readonly CLASS_SEEKING = 'seeking';

  private seekBar: DOM;
  private seekBarPlaybackPosition: DOM;
  private seekBarPlaybackPositionMarker: DOM;
  private seekBarBufferPosition: DOM;
  private seekBarSeekPosition: DOM;
  private seekBarBackdrop: DOM;
  private seekBarMarkersContainer: DOM;

  private label: SeekBarLabel;

  private timelineMarkers: SeekBarMarker[];

  /**
   * Buffer of the the current playback position. The position must be buffered in case the element
   * needs to be refreshed with {@link #refreshPlaybackPosition}.
   * @type {number}
   */
  private playbackPositionPercentage = 0;

  private smoothPlaybackPositionUpdater: Timeout;

  // https://hacks.mozilla.org/2013/04/detecting-touch-its-the-why-not-the-how/
  private touchSupported = ('ontouchstart' in window);

  private seekBarEvents = {
    /**
     * Fired when a scrubbing seek operation is started.
     */
    onSeek: new EventDispatcher<SeekBar, NoArgs>(),
    /**
     * Fired during a scrubbing seek to indicate that the seek preview (i.e. the video frame) should be updated.
     */
    onSeekPreview: new EventDispatcher<SeekBar, SeekPreviewEventArgs>(),
    /**
     * Fired when a scrubbing seek has finished or when a direct seek is issued.
     */
    onSeeked: new EventDispatcher<SeekBar, number>(),
  };

  constructor(config: SeekBarConfig = {}) {
    super(config);

    this.config = this.mergeConfig(config, {
      cssClass: 'ui-seekbar',
      vertical: false,
      smoothPlaybackPositionUpdateIntervalMs: 50,
    }, this.config);

    this.label = this.config.label;
    this.timelineMarkers = [];
  }

  initialize(): void {
    super.initialize();

    if (this.hasLabel()) {
      this.getLabel().initialize();
    }
  }

  configure(player: bitmovin.PlayerAPI, uimanager: UIInstanceManager, configureSeek: boolean = true): void {
    super.configure(player, uimanager);

    // Apply scaling transform to the backdrop bar to have all bars rendered similarly
    // (the call must be up here to be executed for the volume slider as well)
    this.setPosition(this.seekBarBackdrop, 100);

    if (!configureSeek) {
      // The configureSeek flag can be used by subclasses to disable configuration as seek bar. E.g. the volume
      // slider is reusing this component but adds its own functionality, and does not need the seek functionality.
      // This is actually a hack, the proper solution would be for both seek bar and volume sliders to extend
      // a common base slider component and implement their functionality there.
      return;
    }

    let isPlaying = false;
    let isUserSeeking = false;
    let isPlayerSeeking = false;

    // Update playback and buffer positions
    let playbackPositionHandler = (event: PlayerEvent = null, forceUpdate: boolean = false) => {
      if (isUserSeeking) {
        // We caught a seek preview seek, do not update the seekbar
        return;
      }

      if (player.isLive()) {
        if (player.getMaxTimeShift() === 0) {
          // This case must be explicitly handled to avoid division by zero
          this.setPlaybackPosition(100);
        }
        else {
          let playbackPositionPercentage = 100 - (100 / player.getMaxTimeShift() * player.getTimeShift());
          this.setPlaybackPosition(playbackPositionPercentage);
        }

        // Always show full buffer for live streams
        this.setBufferPosition(100);
      }
      else {
        let playbackPositionPercentage = 100 / player.getDuration() * player.getCurrentTime();

        let videoBufferLength = player.getVideoBufferLength();
        let audioBufferLength = player.getAudioBufferLength();
        // Calculate the buffer length which is the smaller length of the audio and video buffers. If one of these
        // buffers is not available, we set it's value to MAX_VALUE to make sure that the other real value is taken
        // as the buffer length.
        let bufferLength = Math.min(
          videoBufferLength != null ? videoBufferLength : Number.MAX_VALUE,
          audioBufferLength != null ? audioBufferLength : Number.MAX_VALUE);
        // If both buffer lengths are missing, we set the buffer length to zero
        if (bufferLength === Number.MAX_VALUE) {
          bufferLength = 0;
        }

        let bufferPercentage = 100 / player.getDuration() * bufferLength;

        // Update playback position only in paused state or in the initial startup state where player is neither
        // paused nor playing. Playback updates are handled in the Timeout below.
        if (this.config.smoothPlaybackPositionUpdateIntervalMs === SeekBar.SMOOTH_PLAYBACK_POSITION_UPDATE_DISABLED
          || forceUpdate || player.isPaused() || (player.isPaused() === player.isPlaying())) {
          this.setPlaybackPosition(playbackPositionPercentage);
        }

        this.setBufferPosition(playbackPositionPercentage + bufferPercentage);
      }
    };

    // Update seekbar upon these events
    // init playback position when the player is ready
    player.on(player.exports.Event.Ready, playbackPositionHandler);
    // update playback position when it changes
    player.on(player.exports.Event.TimeChanged, playbackPositionHandler);
    // update bufferlevel when buffering is complete
    player.on(player.exports.Event.StallEnded, playbackPositionHandler);
    // update playback position when a seek has finished
    player.on(player.exports.Event.Seeked, playbackPositionHandler);
    // update playback position when a timeshift has finished
    player.on(player.exports.Event.TimeShifted, playbackPositionHandler);
    // update bufferlevel when a segment has been downloaded
    player.on(player.exports.Event.SegmentRequestFinished, playbackPositionHandler);

    this.configureLivePausedTimeshiftUpdater(player, uimanager, playbackPositionHandler);

    // Seek handling
<<<<<<< HEAD
    let onPlayerSeek = () => {
      isPlayerSeeking = true;
      this.setSeeking(true);
    };

    let onPlayerSeeked = () => {
      isPlayerSeeking = false;
=======
    player.on(player.exports.Event.Seek, () => {
      this.setSeeking(true);
    });
    player.on(player.exports.Event.Seeked, () => {
      this.setSeeking(false);
    });
    player.on(player.exports.Event.TimeShift, () => {
      this.setSeeking(true);
    });
    player.on(player.exports.Event.TimeShifted, () => {
>>>>>>> 5efb754c
      this.setSeeking(false);
      restorePlayingState();
    };

    let restorePlayingState = function() {
      // Continue playback after seek if player was playing when seek started
      if (isPlaying) {
        player.play('ui');
      }
    };

    player.addEventHandler(player.Event.Seek, onPlayerSeek);
    player.addEventHandler(player.Event.Seeked, onPlayerSeeked);
    player.addEventHandler(player.Event.TimeShift, onPlayerSeek);
    player.addEventHandler(player.Event.TimeShifted, onPlayerSeeked);

    let seek = (percentage: number) => {
      if (player.isLive()) {
        player.timeShift(player.getMaxTimeShift() - (player.getMaxTimeShift() * (percentage / 100)), 'ui');
      } else {
        player.seek(player.getDuration() * (percentage / 100), 'ui');
      }
    };
    this.onSeek.subscribe((sender) => {
      isUserSeeking = true; // track seeking status so we can catch events from seek preview seeks

      // Notify UI manager of started seek
      uimanager.onSeek.dispatch(sender);

      // Save current playback state before performing the seek
      if (!isPlayerSeeking) {
        isPlaying = player.isPlaying();

        // Pause playback while seeking
        if (isPlaying) {
          player.pause('ui');
        }
      }

    });
    this.onSeekPreview.subscribe((sender: SeekBar, args: SeekPreviewEventArgs) => {
      // Notify UI manager of seek preview
      uimanager.onSeekPreview.dispatch(sender, args);
    });
    this.onSeekPreview.subscribeRateLimited((sender: SeekBar, args: SeekPreviewEventArgs) => {
      // Rate-limited scrubbing seek
      if (args.scrubbing) {
        seek(args.position);
      }
    }, 200);
    this.onSeeked.subscribe((sender, percentage) => {
      isUserSeeking = false;

      // Do the seek
      seek(percentage);

      // Notify UI manager of finished seek
      uimanager.onSeeked.dispatch(sender);
    });

    if (this.hasLabel()) {
      // Configure a seekbar label that is internal to the seekbar)
      this.getLabel().configure(player, uimanager);
    }

    // Hide seekbar for live sources without timeshift
    let isLive = false;
    let hasTimeShift = false;
    let switchVisibility = (isLive: boolean, hasTimeShift: boolean) => {
      if (isLive && !hasTimeShift) {
        this.hide();
      } else {
        this.show();
      }
      playbackPositionHandler(null, true);
      this.refreshPlaybackPosition();
    };
    let liveStreamDetector = new PlayerUtils.LiveStreamDetector(player);
    liveStreamDetector.onLiveChanged.subscribe((sender, args: LiveStreamDetectorEventArgs) => {
      isLive = args.live;
      switchVisibility(isLive, hasTimeShift);
    });
    let timeShiftDetector = new PlayerUtils.TimeShiftAvailabilityDetector(player);
    timeShiftDetector.onTimeShiftAvailabilityChanged.subscribe((sender, args: TimeShiftAvailabilityChangedArgs) => {
        hasTimeShift = args.timeShiftAvailable;
        switchVisibility(isLive, hasTimeShift);
      }
    );
    // Initial detection
    liveStreamDetector.detect();
    timeShiftDetector.detect();

    // Refresh the playback position when the player resized or the UI is configured. The playback position marker
    // is positioned absolutely and must therefore be updated when the size of the seekbar changes.
    player.on(player.exports.Event.PlayerResize, () => {
      this.refreshPlaybackPosition();
    });
    // Additionally, when this code is called, the seekbar is not part of the UI yet and therefore does not have a size,
    // resulting in a wrong initial position of the marker. Refreshing it once the UI is configured solved this issue.
    uimanager.onConfigured.subscribe(() => {
      this.refreshPlaybackPosition();
    });
    // It can also happen that the value changes once the player is ready, or when a new source is loaded, so we need
    // to update on Ready too
    player.on(player.exports.Event.Ready, () => {
      this.refreshPlaybackPosition();
    });

    // Initialize seekbar
    playbackPositionHandler(); // Set the playback position
    this.setBufferPosition(0);
    this.setSeekPosition(0);
    if (this.config.smoothPlaybackPositionUpdateIntervalMs !== SeekBar.SMOOTH_PLAYBACK_POSITION_UPDATE_DISABLED) {
      this.configureSmoothPlaybackPositionUpdater(player, uimanager);
    }
    this.configureMarkers(player, uimanager);
  }

  /**
   * Update seekbar while a live stream with DVR window is paused.
   * The playback position stays still and the position indicator visually moves towards the back.
   */
  private configureLivePausedTimeshiftUpdater(player: bitmovin.PlayerAPI, uimanager: UIInstanceManager,
                                              playbackPositionHandler: () => void): void {
    // Regularly update the playback position while the timeout is active
    const pausedTimeshiftUpdater = new Timeout(1000, playbackPositionHandler, true);

    // Start updater when a live stream with timeshift window is paused
    player.on(player.exports.Event.Paused, () => {
      if (player.isLive() && player.getMaxTimeShift() < 0) {
        pausedTimeshiftUpdater.start();
      }
    });

    // Stop updater when playback continues (no matter if the updater was started before)
    player.on(player.exports.Event.Play, () => pausedTimeshiftUpdater.clear());
  }

  private configureSmoothPlaybackPositionUpdater(player: bitmovin.PlayerAPI, uimanager: UIInstanceManager): void {
    /*
     * Playback position update
     *
     * We do not update the position directly from the TimeChanged event, because it arrives very jittery and
     * results in a jittery position indicator since the CSS transition time is statically set.
     * To work around this issue, we maintain a local playback position that is updated in a stable regular interval
     * and kept in sync with the player.
     */
    let currentTimeSeekBar = 0;
    let currentTimePlayer = 0;
    let updateIntervalMs = 50;
    let currentTimeUpdateDeltaSecs = updateIntervalMs / 1000;

    this.smoothPlaybackPositionUpdater = new Timeout(updateIntervalMs, () => {
      currentTimeSeekBar += currentTimeUpdateDeltaSecs;
      currentTimePlayer = player.getCurrentTime();

      // Sync currentTime of seekbar to player
      let currentTimeDelta = currentTimeSeekBar - currentTimePlayer;
      // If the delta is larger that 2 secs, directly jump the seekbar to the
      // player time instead of smoothly fast forwarding/rewinding.
      if (Math.abs(currentTimeDelta) > 2) {
        currentTimeSeekBar = currentTimePlayer;
      }
      // If currentTimeDelta is negative and below the adjustment threshold,
      // the player is ahead of the seekbar and we 'fast forward' the seekbar
      else if (currentTimeDelta <= -currentTimeUpdateDeltaSecs) {
        currentTimeSeekBar += currentTimeUpdateDeltaSecs;
      }
      // If currentTimeDelta is positive and above the adjustment threshold,
      // the player is behind the seekbar and we 'rewind' the seekbar
      else if (currentTimeDelta >= currentTimeUpdateDeltaSecs) {
        currentTimeSeekBar -= currentTimeUpdateDeltaSecs;
      }

      let playbackPositionPercentage = 100 / player.getDuration() * currentTimeSeekBar;
      this.setPlaybackPosition(playbackPositionPercentage);
    }, true);

    let startSmoothPlaybackPositionUpdater = () => {
      if (!player.isLive()) {
        currentTimeSeekBar = player.getCurrentTime();
        this.smoothPlaybackPositionUpdater.start();
      }
    };

    let stopSmoothPlaybackPositionUpdater = () => {
      this.smoothPlaybackPositionUpdater.clear();
    };

    player.on(player.exports.Event.Play, startSmoothPlaybackPositionUpdater);
    player.on(player.exports.Event.Playing, startSmoothPlaybackPositionUpdater);
    player.on(player.exports.Event.Paused, stopSmoothPlaybackPositionUpdater);
    player.on(player.exports.Event.PlaybackFinished, stopSmoothPlaybackPositionUpdater);
    player.on(player.exports.Event.Seeked, () => {
      currentTimeSeekBar = player.getCurrentTime();
    });

    if (player.isPlaying()) {
      startSmoothPlaybackPositionUpdater();
    }
  }

  private configureMarkers(player: bitmovin.PlayerAPI, uimanager: UIInstanceManager): void {
    let clearMarkers = () => {
      this.timelineMarkers = [];
      this.updateMarkers();
    };

    let setupMarkers = () => {
      clearMarkers();

      const duration = player.getDuration();

      if (duration === Infinity) {
        // Don't generate timeline markers if we don't yet have a duration
        // The duration check is for buggy platforms where the duration is not available instantly (Chrome on Android 4.3)
        return;
      }

      for (let marker of uimanager.getConfig().metadata.markers) {
        const markerPosition = 100 / duration * marker.time; // convert absolute time to percentage
        const markerDuration = 100 / duration * marker.duration;
        this.timelineMarkers.push({ marker, position: markerPosition, duration: markerDuration });
      }

      // Populate the timeline with the markers
      this.updateMarkers();
    };

    // Add markers when a source is loaded
    player.on(player.exports.Event.Ready, setupMarkers);
    // Remove markers when unloaded
    player.on(player.exports.Event.SourceUnloaded, clearMarkers);
    // Update markers when the size of the seekbar changes
    player.on(player.exports.Event.PlayerResize, () => this.updateMarkers());
    // Update markers when a marker is added or removed
    uimanager.getConfig().events.onUpdated.subscribe(setupMarkers);
    uimanager.onRelease.subscribe(() => uimanager.getConfig().events.onUpdated.unsubscribe(setupMarkers));

    // Init markers at startup
    setupMarkers();
  }

  release(): void {
    super.release();

    if (this.smoothPlaybackPositionUpdater) { // object must not necessarily exist, e.g. in volume slider subclass
      this.smoothPlaybackPositionUpdater.clear();
    }
  }

  protected toDomElement(): DOM {
    if (this.config.vertical) {
      this.config.cssClasses.push('vertical');
    }

    let seekBarContainer = new DOM('div', {
      'id': this.config.id,
      'class': this.getCssClasses(),
    });

    let seekBar = new DOM('div', {
      'class': this.prefixCss('seekbar'),
    });
    this.seekBar = seekBar;

    // Indicator that shows the buffer fill level
    let seekBarBufferLevel = new DOM('div', {
      'class': this.prefixCss('seekbar-bufferlevel'),
    });
    this.seekBarBufferPosition = seekBarBufferLevel;

    // Indicator that shows the current playback position
    let seekBarPlaybackPosition = new DOM('div', {
      'class': this.prefixCss('seekbar-playbackposition'),
    });
    this.seekBarPlaybackPosition = seekBarPlaybackPosition;

    // A marker of the current playback position, e.g. a dot or line
    let seekBarPlaybackPositionMarker = new DOM('div', {
      'class': this.prefixCss('seekbar-playbackposition-marker'),
    });
    this.seekBarPlaybackPositionMarker = seekBarPlaybackPositionMarker;

    // Indicator that show where a seek will go to
    let seekBarSeekPosition = new DOM('div', {
      'class': this.prefixCss('seekbar-seekposition'),
    });
    this.seekBarSeekPosition = seekBarSeekPosition;

    // Indicator that shows the full seekbar
    let seekBarBackdrop = new DOM('div', {
      'class': this.prefixCss('seekbar-backdrop'),
    });
    this.seekBarBackdrop = seekBarBackdrop;

    let seekBarChapterMarkersContainer = new DOM('div', {
      'class': this.prefixCss('seekbar-markers'),
    });
    this.seekBarMarkersContainer = seekBarChapterMarkersContainer;

    seekBar.append(this.seekBarBackdrop, this.seekBarBufferPosition, this.seekBarSeekPosition,
      this.seekBarPlaybackPosition, this.seekBarMarkersContainer, this.seekBarPlaybackPositionMarker);

    let seeking = false;

    // Define handler functions so we can attach/remove them later
    let mouseTouchMoveHandler = (e: MouseEvent | TouchEvent) => {
      e.preventDefault();
      // Avoid propagation to VR handler
      e.stopPropagation();

      let targetPercentage = 100 * this.getOffset(e);
      this.setSeekPosition(targetPercentage);
      this.setPlaybackPosition(targetPercentage);
      this.onSeekPreviewEvent(targetPercentage, true);
    };
    let mouseTouchUpHandler = (e: MouseEvent | TouchEvent) => {
      e.preventDefault();

      // Remove handlers, seek operation is finished
      new DOM(document).off('touchmove mousemove', mouseTouchMoveHandler);
      new DOM(document).off('touchend mouseup', mouseTouchUpHandler);

      let targetPercentage = 100 * this.getOffset(e);
      let snappedChapter = this.getMarkerAtPosition(targetPercentage);

      this.setSeeking(false);
      seeking = false;

      // Fire seeked event
      this.onSeekedEvent(snappedChapter ? snappedChapter.position : targetPercentage);
    };

    // A seek always start with a touchstart or mousedown directly on the seekbar.
    // To track a mouse seek also outside the seekbar (for touch events this works automatically),
    // so the user does not need to take care that the mouse always stays on the seekbar, we attach the mousemove
    // and mouseup handlers to the whole document. A seek is triggered when the user lifts the mouse key.
    // A seek mouse gesture is thus basically a click with a long time frame between down and up events.
    seekBar.on('touchstart mousedown', (e: MouseEvent | TouchEvent) => {
      let isTouchEvent = this.touchSupported && e instanceof TouchEvent;

      // Prevent selection of DOM elements (also prevents mousedown if current event is touchstart)
      e.preventDefault();
      // Avoid propagation to VR handler
      e.stopPropagation();

      this.setSeeking(true); // Set seeking class on DOM element
      seeking = true; // Set seek tracking flag

      // Fire seeked event
      this.onSeekEvent();

      // Add handler to track the seek operation over the whole document
      new DOM(document).on(isTouchEvent ? 'touchmove' : 'mousemove', mouseTouchMoveHandler);
      new DOM(document).on(isTouchEvent ? 'touchend' : 'mouseup', mouseTouchUpHandler);
    });

    // Display seek target indicator when mouse hovers or finger slides over seekbar
    seekBar.on('touchmove mousemove', (e: MouseEvent | TouchEvent) => {
      e.preventDefault();

      if (seeking) {
        // During a seek (when mouse is down or touch move active), we need to stop propagation to avoid
        // the VR viewport reacting to the moves.
        e.stopPropagation();
        // Because the stopped propagation inhibits the event on the document, we need to call it from here
        mouseTouchMoveHandler(e);
      }

      let position = 100 * this.getOffset(e);
      this.setSeekPosition(position);
      this.onSeekPreviewEvent(position, false);

      if (this.hasLabel() && this.getLabel().isHidden()) {
        this.getLabel().show();
      }
    });

    // Hide seek target indicator when mouse or finger leaves seekbar
    seekBar.on('touchend mouseleave', (e: MouseEvent | TouchEvent) => {
      e.preventDefault();

      this.setSeekPosition(0);

      if (this.hasLabel()) {
        this.getLabel().hide();
      }
    });

    seekBarContainer.append(seekBar);

    if (this.label) {
      seekBarContainer.append(this.label.getDomElement());
    }

    return seekBarContainer;
  }

  protected updateMarkers(): void {
    this.seekBarMarkersContainer.empty();

    const seekBarWidthPx = this.seekBar.width();

    for (let marker of this.timelineMarkers) {
      const markerClasses = ['seekbar-marker'].concat(marker.marker.cssClasses || [])
        .map(cssClass => this.prefixCss(cssClass));

      const cssProperties: {[propertyName: string]: string} = {
        'width': marker.position + '%',
      };

      if (marker.duration > 0) {
        const markerWidthPx = Math.round(seekBarWidthPx / 100 * marker.duration);
        cssProperties['border-right-width'] = markerWidthPx + 'px';
        cssProperties['margin-left'] = '0';
      }

      this.seekBarMarkersContainer.append(new DOM('div', {
        'class': markerClasses.join(' '),
        'data-marker-time': String(marker.marker.time),
        'data-marker-title': String(marker.marker.title),
      }).css(cssProperties));
    }
  }

  protected getMarkerAtPosition(percentage: number): SeekBarMarker | null {
    const snappingRange = 1;

    if (this.timelineMarkers.length > 0) {
      for (let marker of this.timelineMarkers) {
        // Handle interval markers
        if (marker.duration > 0
          && percentage >= marker.position - snappingRange
          && percentage <= marker.position + marker.duration + snappingRange) {
          return marker;
        }
        // Handle position markers
        else if (percentage >= marker.position - snappingRange
          && percentage <= marker.position + snappingRange) {
          return marker;
        }
      }
    }

    return null;
  }

  /**
   * Gets the horizontal offset of a mouse/touch event point from the left edge of the seek bar.
   * @param eventPageX the pageX coordinate of an event to calculate the offset from
   * @returns {number} a number in the range of [0, 1], where 0 is the left edge and 1 is the right edge
   */
  private getHorizontalOffset(eventPageX: number): number {
    let elementOffsetPx = this.seekBar.offset().left;
    let widthPx = this.seekBar.width();
    let offsetPx = eventPageX - elementOffsetPx;
    let offset = 1 / widthPx * offsetPx;

    return this.sanitizeOffset(offset);
  }

  /**
   * Gets the vertical offset of a mouse/touch event point from the bottom edge of the seek bar.
   * @param eventPageY the pageX coordinate of an event to calculate the offset from
   * @returns {number} a number in the range of [0, 1], where 0 is the bottom edge and 1 is the top edge
   */
  private getVerticalOffset(eventPageY: number): number {
    let elementOffsetPx = this.seekBar.offset().top;
    let widthPx = this.seekBar.height();
    let offsetPx = eventPageY - elementOffsetPx;
    let offset = 1 / widthPx * offsetPx;

    return 1 - this.sanitizeOffset(offset);
  }

  /**
   * Gets the mouse or touch event offset for the current configuration (horizontal or vertical).
   * @param e the event to calculate the offset from
   * @returns {number} a number in the range of [0, 1]
   * @see #getHorizontalOffset
   * @see #getVerticalOffset
   */
  private getOffset(e: MouseEvent | TouchEvent): number {
    if (this.touchSupported && e instanceof TouchEvent) {
      if (this.config.vertical) {
        return this.getVerticalOffset(e.type === 'touchend' ? e.changedTouches[0].pageY : e.touches[0].pageY);
      } else {
        return this.getHorizontalOffset(e.type === 'touchend' ? e.changedTouches[0].pageX : e.touches[0].pageX);
      }
    }
    else if (e instanceof MouseEvent) {
      if (this.config.vertical) {
        return this.getVerticalOffset(e.pageY);
      } else {
        return this.getHorizontalOffset(e.pageX);
      }
    }
    else {
      if (console) {
        console.warn('invalid event');
      }
      return 0;
    }
  }

  /**
   * Sanitizes the mouse offset to the range of [0, 1].
   *
   * When tracking the mouse outside the seek bar, the offset can be outside the desired range and this method
   * limits it to the desired range. E.g. a mouse event left of the left edge of a seek bar yields an offset below
   * zero, but to display the seek target on the seek bar, we need to limit it to zero.
   *
   * @param offset the offset to sanitize
   * @returns {number} the sanitized offset.
   */
  private sanitizeOffset(offset: number) {
    // Since we track mouse moves over the whole document, the target can be outside the seek range,
    // and we need to limit it to the [0, 1] range.
    if (offset < 0) {
      offset = 0;
    } else if (offset > 1) {
      offset = 1;
    }

    return offset;
  }

  /**
   * Sets the position of the playback position indicator.
   * @param percent a number between 0 and 100 as returned by the player
   */
  setPlaybackPosition(percent: number) {
    this.playbackPositionPercentage = percent;

    // Set position of the bar
    this.setPosition(this.seekBarPlaybackPosition, percent);

    // Set position of the marker
    let totalSize = (this.config.vertical ? (this.seekBar.height() - this.seekBarPlaybackPositionMarker.height()) : this.seekBar.width());
    let px = (totalSize) / 100 * percent;
    if (this.config.vertical) {
      px = this.seekBar.height() - px - this.seekBarPlaybackPositionMarker.height();
    }
    let style = this.config.vertical ?
      // -ms-transform required for IE9
      // -webkit-transform required for Android 4.4 WebView
      {
        'transform': 'translateY(' + px + 'px)',
        '-ms-transform': 'translateY(' + px + 'px)',
        '-webkit-transform': 'translateY(' + px + 'px)',
      } :
      {
        'transform': 'translateX(' + px + 'px)',
        '-ms-transform': 'translateX(' + px + 'px)',
        '-webkit-transform': 'translateX(' + px + 'px)',
      };
    this.seekBarPlaybackPositionMarker.css(style);
  }

  /**
   * Refreshes the playback position. Can be used by subclasses to refresh the position when
   * the size of the component changes.
   */
  protected refreshPlaybackPosition() {
    this.setPlaybackPosition(this.playbackPositionPercentage);
  }

  /**
   * Sets the position until which media is buffered.
   * @param percent a number between 0 and 100
   */
  setBufferPosition(percent: number) {
    this.setPosition(this.seekBarBufferPosition, percent);
  }

  /**
   * Sets the position where a seek, if executed, would jump to.
   * @param percent a number between 0 and 100
   */
  setSeekPosition(percent: number) {
    this.setPosition(this.seekBarSeekPosition, percent);
  }

  /**
   * Set the actual position (width or height) of a DOM element that represent a bar in the seek bar.
   * @param element the element to set the position for
   * @param percent a number between 0 and 100
   */
  private setPosition(element: DOM, percent: number) {
    let scale = percent / 100;

    // When the scale is exactly 1 or very near 1 (and the browser internally rounds it to 1), browsers seem to render
    // the elements differently and the height gets slightly off, leading to mismatching heights when e.g. the buffer
    // level bar has a width of 1 and the playback position bar has a width < 1. A jittering buffer level around 1
    // leads to an even worse flickering effect.
    // Various changes in CSS styling and DOM hierarchy did not solve the issue so the workaround is to avoid a scale
    // of exactly 1.
    if (scale >= 0.99999 && scale <= 1.00001) {
      scale = 0.99999;
    }

    let style = this.config.vertical ?
      // -ms-transform required for IE9
      // -webkit-transform required for Android 4.4 WebView
      {
        'transform': 'scaleY(' + scale + ')',
        '-ms-transform': 'scaleY(' + scale + ')',
        '-webkit-transform': 'scaleY(' + scale + ')',
      } :
      {
        'transform': 'scaleX(' + scale + ')',
        '-ms-transform': 'scaleX(' + scale + ')',
        '-webkit-transform': 'scaleX(' + scale + ')',
      };
    element.css(style);
  }

  /**
   * Puts the seek bar into or out of seeking state by adding/removing a class to the DOM element. This can be used
   * to adjust the styling while seeking.
   *
   * @param seeking should be true when entering seek state, false when exiting the seek state
   */
  setSeeking(seeking: boolean) {
    if (seeking) {
      this.getDomElement().addClass(this.prefixCss(SeekBar.CLASS_SEEKING));
    } else {
      this.getDomElement().removeClass(this.prefixCss(SeekBar.CLASS_SEEKING));
    }
  }

  /**
   * Checks if the seek bar is currently in the seek state.
   * @returns {boolean} true if in seek state, else false
   */
  isSeeking(): boolean {
    return this.getDomElement().hasClass(this.prefixCss(SeekBar.CLASS_SEEKING));
  }

  /**
   * Checks if the seek bar has a {@link SeekBarLabel}.
   * @returns {boolean} true if the seek bar has a label, else false
   */
  hasLabel(): boolean {
    return this.label != null;
  }

  /**
   * Gets the label of this seek bar.
   * @returns {SeekBarLabel} the label if this seek bar has a label, else null
   */
  getLabel(): SeekBarLabel | null {
    return this.label;
  }

  protected onSeekEvent() {
    this.seekBarEvents.onSeek.dispatch(this);
  }

  protected onSeekPreviewEvent(percentage: number, scrubbing: boolean) {
    let snappedMarker = this.getMarkerAtPosition(percentage);

    let seekPositionPercentage = percentage;

    if (snappedMarker) {
      if (snappedMarker.duration > 0) {
        if (percentage < snappedMarker.position) {
          // Snap the position to the start of the interval if the seek is within the left snap margin
          // We know that we are within a snap margin when we are outside the marker interval but still
          // have a snappedMarker
          seekPositionPercentage = snappedMarker.position;
        } else if (percentage > snappedMarker.position + snappedMarker.duration) {
          // Snap the position to the end of the interval if the seek is within the right snap margin
          seekPositionPercentage = snappedMarker.position + snappedMarker.duration;
        }
      } else {
        // Position markers always snap to their marker position
        seekPositionPercentage = snappedMarker.position;
      }
    }

    if (this.label) {
      this.label.getDomElement().css({
        'left': seekPositionPercentage + '%',
      });
    }

    this.seekBarEvents.onSeekPreview.dispatch(this, {
      scrubbing: scrubbing,
      position: seekPositionPercentage,
      marker: snappedMarker,
    });
  }

  protected onSeekedEvent(percentage: number) {
    this.seekBarEvents.onSeeked.dispatch(this, percentage);
  }

  /**
   * Gets the event that is fired when a scrubbing seek operation is started.
   * @returns {Event<SeekBar, NoArgs>}
   */
  get onSeek(): Event<SeekBar, NoArgs> {
    return this.seekBarEvents.onSeek.getEvent();
  }

  /**
   * Gets the event that is fired during a scrubbing seek (to indicate that the seek preview, i.e. the video frame,
   * should be updated), or during a normal seek preview when the seek bar is hovered (and the seek target,
   * i.e. the seek bar label, should be updated).
   * @returns {Event<SeekBar, SeekPreviewEventArgs>}
   */
  get onSeekPreview(): Event<SeekBar, SeekPreviewEventArgs> {
    return this.seekBarEvents.onSeekPreview.getEvent();
  }

  /**
   * Gets the event that is fired when a scrubbing seek has finished or when a direct seek is issued.
   * @returns {Event<SeekBar, number>}
   */
  get onSeeked(): Event<SeekBar, number> {
    return this.seekBarEvents.onSeeked.getEvent();
  }


  protected onShowEvent(): void {
    super.onShowEvent();

    // Refresh the position of the playback position when the seek bar becomes visible. To correctly set the position,
    // the DOM element must be fully initialized an have its size calculated, because the position is set as an absolute
    // value calculated from the size. This required size is not known when it is hidden.
    // For such cases, we refresh the position here in onShow because here it is guaranteed that the component knows
    // its size and can set the position correctly.
    this.refreshPlaybackPosition();
  }
}<|MERGE_RESOLUTION|>--- conflicted
+++ resolved
@@ -210,7 +210,6 @@
     this.configureLivePausedTimeshiftUpdater(player, uimanager, playbackPositionHandler);
 
     // Seek handling
-<<<<<<< HEAD
     let onPlayerSeek = () => {
       isPlayerSeeking = true;
       this.setSeeking(true);
@@ -218,18 +217,6 @@
 
     let onPlayerSeeked = () => {
       isPlayerSeeking = false;
-=======
-    player.on(player.exports.Event.Seek, () => {
-      this.setSeeking(true);
-    });
-    player.on(player.exports.Event.Seeked, () => {
-      this.setSeeking(false);
-    });
-    player.on(player.exports.Event.TimeShift, () => {
-      this.setSeeking(true);
-    });
-    player.on(player.exports.Event.TimeShifted, () => {
->>>>>>> 5efb754c
       this.setSeeking(false);
       restorePlayingState();
     };
@@ -241,10 +228,10 @@
       }
     };
 
-    player.addEventHandler(player.Event.Seek, onPlayerSeek);
-    player.addEventHandler(player.Event.Seeked, onPlayerSeeked);
-    player.addEventHandler(player.Event.TimeShift, onPlayerSeek);
-    player.addEventHandler(player.Event.TimeShifted, onPlayerSeeked);
+    player.on(player.exports.Event.Seek, onPlayerSeek);
+    player.on(player.exports.Event.Seeked, onPlayerSeeked);
+    player.on(player.exports.Event.TimeShift, onPlayerSeek);
+    player.on(player.exports.Event.TimeShifted, onPlayerSeeked);
 
     let seek = (percentage: number) => {
       if (player.isLive()) {
