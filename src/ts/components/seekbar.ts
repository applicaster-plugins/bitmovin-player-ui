import {Component, ComponentConfig} from './component';
import {DOM} from '../dom';
import {Event, EventDispatcher, NoArgs} from '../eventdispatcher';
import {SeekBarLabel} from './seekbarlabel';
import {UIInstanceManager, SeekPreviewArgs} from '../uimanager';
import {Timeout} from '../timeout';
import {PlayerUtils} from '../playerutils';
import TimeShiftAvailabilityChangedArgs = PlayerUtils.TimeShiftAvailabilityChangedArgs;
import LiveStreamDetectorEventArgs = PlayerUtils.LiveStreamDetectorEventArgs;
import { TimelineMarker } from '../uiconfig';
import { PlayerAPI, PlayerEventBase } from 'bitmovin-player';

/**
 * Configuration interface for the {@link SeekBar} component.
 */
export interface SeekBarConfig extends ComponentConfig {
  /**
   * The label above the seek position.
   */
  label?: SeekBarLabel;
  /**
   * Bar will be vertical instead of horizontal if set to true.
   */
  vertical?: boolean;
  /**
   * The interval in milliseconds in which the playback position on the seek bar will be updated. The shorter the
   * interval, the smoother it looks and the more resource intense it is. The update interval will be kept as steady
   * as possible to avoid jitter.
   * Set to -1 to disable smooth updating and update it on player TimeChanged events instead.
   * Default: 50 (50ms = 20fps).
   */
  smoothPlaybackPositionUpdateIntervalMs?: number;
}

/**
 * Event argument interface for a seek preview event.
 */
export interface SeekPreviewEventArgs extends SeekPreviewArgs {
  /**
   * Tells if the seek preview event comes from a scrubbing.
   */
  scrubbing: boolean;
}

export interface SeekBarMarker {
  marker: TimelineMarker;
  position: number;
  duration?: number;
}

/**
 * A seek bar to seek within the player's media. It displays the current playback position, amount of buffed data, seek
 * target, and keeps status about an ongoing seek.
 *
 * The seek bar displays different 'bars':
 *  - the playback position, i.e. the position in the media at which the player current playback pointer is positioned
 *  - the buffer position, which usually is the playback position plus the time span that is already buffered ahead
 *  - the seek position, used to preview to where in the timeline a seek will jump to
 */
export class SeekBar extends Component<SeekBarConfig> {

  public static readonly SMOOTH_PLAYBACK_POSITION_UPDATE_DISABLED = -1;

  /**
   * The CSS class that is added to the DOM element while the seek bar is in 'seeking' state.
   */
  private static readonly CLASS_SEEKING = 'seeking';

  private seekBar: DOM;
  private seekBarPlaybackPosition: DOM;
  private seekBarPlaybackPositionMarker: DOM;
  private seekBarBufferPosition: DOM;
  private seekBarSeekPosition: DOM;
  private seekBarBackdrop: DOM;
  private seekBarMarkersContainer: DOM;

  private label: SeekBarLabel;

  private timelineMarkers: SeekBarMarker[];

  /**
   * Buffer of the the current playback position. The position must be buffered in case the element
   * needs to be refreshed with {@link #refreshPlaybackPosition}.
   * @type {number}
   */
  private playbackPositionPercentage = 0;

  private smoothPlaybackPositionUpdater: Timeout;

  // https://hacks.mozilla.org/2013/04/detecting-touch-its-the-why-not-the-how/
  private touchSupported = ('ontouchstart' in window);

  private seekBarEvents = {
    /**
     * Fired when a scrubbing seek operation is started.
     */
    onSeek: new EventDispatcher<SeekBar, NoArgs>(),
    /**
     * Fired during a scrubbing seek to indicate that the seek preview (i.e. the video frame) should be updated.
     */
    onSeekPreview: new EventDispatcher<SeekBar, SeekPreviewEventArgs>(),
    /**
     * Fired when a scrubbing seek has finished or when a direct seek is issued.
     */
    onSeeked: new EventDispatcher<SeekBar, number>(),
  };

  constructor(config: SeekBarConfig = {}) {
    super(config);

    this.config = this.mergeConfig(config, {
      cssClass: 'ui-seekbar',
      vertical: false,
      smoothPlaybackPositionUpdateIntervalMs: 50,
    }, this.config);

    this.label = this.config.label;
    this.timelineMarkers = [];
  }

  initialize(): void {
    super.initialize();

    if (this.hasLabel()) {
      this.getLabel().initialize();
    }
  }

  configure(player: PlayerAPI, uimanager: UIInstanceManager, configureSeek: boolean = true): void {
    super.configure(player, uimanager);

    // Apply scaling transform to the backdrop bar to have all bars rendered similarly
    // (the call must be up here to be executed for the volume slider as well)
    this.setPosition(this.seekBarBackdrop, 100);

    if (!configureSeek) {
      // The configureSeek flag can be used by subclasses to disable configuration as seek bar. E.g. the volume
      // slider is reusing this component but adds its own functionality, and does not need the seek functionality.
      // This is actually a hack, the proper solution would be for both seek bar and volume sliders to extend
      // a common base slider component and implement their functionality there.
      return;
    }

    let isPlaying = false;
    let isUserSeeking = false;
    let isPlayerSeeking = false;

    // Update playback and buffer positions
    let playbackPositionHandler = (event: PlayerEventBase = null, forceUpdate: boolean = false) => {
      if (isUserSeeking) {
        // We caught a seek preview seek, do not update the seekbar
        return;
      }

      if (player.isLive()) {
        if (player.getMaxTimeShift() === 0) {
          // This case must be explicitly handled to avoid division by zero
          this.setPlaybackPosition(100);
        }
        else {
          let playbackPositionPercentage = 100 - (100 / player.getMaxTimeShift() * player.getTimeShift());
          this.setPlaybackPosition(playbackPositionPercentage);
        }

        // Always show full buffer for live streams
        this.setBufferPosition(100);
      }
      else {
        let playbackPositionPercentage = 100 / player.getDuration() * player.getCurrentTime();

        let videoBufferLength = player.getVideoBufferLength();
        let audioBufferLength = player.getAudioBufferLength();
        // Calculate the buffer length which is the smaller length of the audio and video buffers. If one of these
        // buffers is not available, we set it's value to MAX_VALUE to make sure that the other real value is taken
        // as the buffer length.
        let bufferLength = Math.min(
          videoBufferLength != null ? videoBufferLength : Number.MAX_VALUE,
          audioBufferLength != null ? audioBufferLength : Number.MAX_VALUE);
        // If both buffer lengths are missing, we set the buffer length to zero
        if (bufferLength === Number.MAX_VALUE) {
          bufferLength = 0;
        }

        let bufferPercentage = 100 / player.getDuration() * bufferLength;

        // Update playback position only in paused state or in the initial startup state where player is neither
        // paused nor playing. Playback updates are handled in the Timeout below.
        if (this.config.smoothPlaybackPositionUpdateIntervalMs === SeekBar.SMOOTH_PLAYBACK_POSITION_UPDATE_DISABLED
          || forceUpdate || player.isPaused() || (player.isPaused() === player.isPlaying())) {
          this.setPlaybackPosition(playbackPositionPercentage);
        }

        this.setBufferPosition(playbackPositionPercentage + bufferPercentage);
      }
    };

    // Update seekbar upon these events
    // init playback position when the player is ready
    player.on(player.exports.PlayerEvent.Ready, playbackPositionHandler);
    // update playback position when it changes
    player.on(player.exports.PlayerEvent.TimeChanged, playbackPositionHandler);
    // update bufferlevel when buffering is complete
    player.on(player.exports.PlayerEvent.StallEnded, playbackPositionHandler);
    // update playback position when a seek has finished
    player.on(player.exports.PlayerEvent.Seeked, playbackPositionHandler);
    // update playback position when a timeshift has finished
    player.on(player.exports.PlayerEvent.TimeShifted, playbackPositionHandler);
    // update bufferlevel when a segment has been downloaded
    player.on(player.exports.PlayerEvent.SegmentRequestFinished, playbackPositionHandler);

    this.configureLivePausedTimeshiftUpdater(player, uimanager, playbackPositionHandler);

    // Seek handling
    let onPlayerSeek = () => {
      isPlayerSeeking = true;
      this.setSeeking(true);
    };

    let onPlayerSeeked = () => {
      isPlayerSeeking = false;
      this.setSeeking(false);
      restorePlayingState();
    };

    let restorePlayingState = function() {
      // Continue playback after seek if player was playing when seek started
      if (isPlaying) {
        // use the same issuer here as in the pause on seek
        player.play('ui-seek');
      }
    };

    player.on(player.exports.PlayerEvent.Seek, onPlayerSeek);
    player.on(player.exports.PlayerEvent.Seeked, onPlayerSeeked);
    player.on(player.exports.PlayerEvent.TimeShift, onPlayerSeek);
    player.on(player.exports.PlayerEvent.TimeShifted, onPlayerSeeked);

    let seek = (percentage: number) => {
      if (player.isLive()) {
        player.timeShift(player.getMaxTimeShift() - (player.getMaxTimeShift() * (percentage / 100)), 'ui');
      } else {
        player.seek(player.getDuration() * (percentage / 100), 'ui');
      }
    };
    this.onSeek.subscribe((sender) => {
      isUserSeeking = true; // track seeking status so we can catch events from seek preview seeks

      // Notify UI manager of started seek
      uimanager.onSeek.dispatch(sender);

      // Save current playback state before performing the seek
      if (!isPlayerSeeking) {
        isPlaying = player.isPlaying();

        // Pause playback while seeking
        if (isPlaying) {
          // use a different issuer here, as play/pause on seek is not "really" triggerd by the user
          player.pause('ui-seek');
        }
      }

    });
    this.onSeekPreview.subscribe((sender: SeekBar, args: SeekPreviewEventArgs) => {
      // Notify UI manager of seek preview
      uimanager.onSeekPreview.dispatch(sender, args);
    });
    this.onSeekPreview.subscribeRateLimited((sender: SeekBar, args: SeekPreviewEventArgs) => {
      // Rate-limited scrubbing seek
      if (args.scrubbing) {
        seek(args.position);
      }
    }, 200);
    this.onSeeked.subscribe((sender, percentage) => {
      isUserSeeking = false;

      // Do the seek
      seek(percentage);

      // Notify UI manager of finished seek
      uimanager.onSeeked.dispatch(sender);
    });

    if (this.hasLabel()) {
      // Configure a seekbar label that is internal to the seekbar)
      this.getLabel().configure(player, uimanager);
    }

    // Hide seekbar for live sources without timeshift
    let isLive = false;
    let hasTimeShift = false;
    let switchVisibility = (isLive: boolean, hasTimeShift: boolean) => {
      if (isLive && !hasTimeShift) {
        this.hide();
      } else {
        this.show();
      }
      playbackPositionHandler(null, true);
      this.refreshPlaybackPosition();
    };
    let liveStreamDetector = new PlayerUtils.LiveStreamDetector(player, uimanager);
    liveStreamDetector.onLiveChanged.subscribe((sender, args: LiveStreamDetectorEventArgs) => {
      isLive = args.live;
      switchVisibility(isLive, hasTimeShift);
    });
    let timeShiftDetector = new PlayerUtils.TimeShiftAvailabilityDetector(player);
    timeShiftDetector.onTimeShiftAvailabilityChanged.subscribe((sender, args: TimeShiftAvailabilityChangedArgs) => {
        hasTimeShift = args.timeShiftAvailable;
        switchVisibility(isLive, hasTimeShift);
      }
    );
    // Initial detection
    liveStreamDetector.detect();
    timeShiftDetector.detect();

    // Refresh the playback position when the player resized or the UI is configured. The playback position marker
    // is positioned absolutely and must therefore be updated when the size of the seekbar changes.
    player.on(player.exports.PlayerEvent.PlayerResized, () => {
      this.refreshPlaybackPosition();
    });
    // Additionally, when this code is called, the seekbar is not part of the UI yet and therefore does not have a size,
    // resulting in a wrong initial position of the marker. Refreshing it once the UI is configured solved this issue.
    uimanager.onConfigured.subscribe(() => {
      this.refreshPlaybackPosition();
    });
    // It can also happen when a new source is loaded
    player.on(player.exports.PlayerEvent.SourceLoaded, () => {
      this.refreshPlaybackPosition();
    });
    // Add markers when a source is loaded or update when a marker is added or removed
    uimanager.getConfig().events.onUpdated.subscribe(() => {
      playbackPositionHandler();
    });

    // Initialize seekbar
    playbackPositionHandler(); // Set the playback position
    this.setBufferPosition(0);
    this.setSeekPosition(0);
    if (this.config.smoothPlaybackPositionUpdateIntervalMs !== SeekBar.SMOOTH_PLAYBACK_POSITION_UPDATE_DISABLED) {
      this.configureSmoothPlaybackPositionUpdater(player, uimanager);
    }
    this.configureMarkers(player, uimanager);
  }

  /**
   * Update seekbar while a live stream with DVR window is paused.
   * The playback position stays still and the position indicator visually moves towards the back.
   */
  private configureLivePausedTimeshiftUpdater(player: PlayerAPI, uimanager: UIInstanceManager,
                                              playbackPositionHandler: () => void): void {
    // Regularly update the playback position while the timeout is active
    const pausedTimeshiftUpdater = new Timeout(1000, playbackPositionHandler, true);

    // Start updater when a live stream with timeshift window is paused
    player.on(player.exports.PlayerEvent.Paused, () => {
      if (player.isLive() && player.getMaxTimeShift() < 0) {
        pausedTimeshiftUpdater.start();
      }
    });

    // Stop updater when playback continues (no matter if the updater was started before)
    player.on(player.exports.PlayerEvent.Play, () => pausedTimeshiftUpdater.clear());
  }

  private configureSmoothPlaybackPositionUpdater(player: PlayerAPI, uimanager: UIInstanceManager): void {
    /*
     * Playback position update
     *
     * We do not update the position directly from the TimeChanged event, because it arrives very jittery and
     * results in a jittery position indicator since the CSS transition time is statically set.
     * To work around this issue, we maintain a local playback position that is updated in a stable regular interval
     * and kept in sync with the player.
     */
    let currentTimeSeekBar = 0;
    let currentTimePlayer = 0;
    let updateIntervalMs = 50;
    let currentTimeUpdateDeltaSecs = updateIntervalMs / 1000;

    this.smoothPlaybackPositionUpdater = new Timeout(updateIntervalMs, () => {
      currentTimeSeekBar += currentTimeUpdateDeltaSecs;
      currentTimePlayer = player.getCurrentTime();

      // Sync currentTime of seekbar to player
      let currentTimeDelta = currentTimeSeekBar - currentTimePlayer;
      // If the delta is larger that 2 secs, directly jump the seekbar to the
      // player time instead of smoothly fast forwarding/rewinding.
      if (Math.abs(currentTimeDelta) > 2) {
        currentTimeSeekBar = currentTimePlayer;
      }
      // If currentTimeDelta is negative and below the adjustment threshold,
      // the player is ahead of the seekbar and we 'fast forward' the seekbar
      else if (currentTimeDelta <= -currentTimeUpdateDeltaSecs) {
        currentTimeSeekBar += currentTimeUpdateDeltaSecs;
      }
      // If currentTimeDelta is positive and above the adjustment threshold,
      // the player is behind the seekbar and we 'rewind' the seekbar
      else if (currentTimeDelta >= currentTimeUpdateDeltaSecs) {
        currentTimeSeekBar -= currentTimeUpdateDeltaSecs;
      }

      let playbackPositionPercentage = 100 / player.getDuration() * currentTimeSeekBar;
      this.setPlaybackPosition(playbackPositionPercentage);
    }, true);

    let startSmoothPlaybackPositionUpdater = () => {
      if (!player.isLive()) {
        currentTimeSeekBar = player.getCurrentTime();
        this.smoothPlaybackPositionUpdater.start();
      }
    };

    let stopSmoothPlaybackPositionUpdater = () => {
      this.smoothPlaybackPositionUpdater.clear();
    };

    player.on(player.exports.PlayerEvent.Play, startSmoothPlaybackPositionUpdater);
    player.on(player.exports.PlayerEvent.Playing, startSmoothPlaybackPositionUpdater);
    player.on(player.exports.PlayerEvent.Paused, stopSmoothPlaybackPositionUpdater);
    player.on(player.exports.PlayerEvent.PlaybackFinished, stopSmoothPlaybackPositionUpdater);
    player.on(player.exports.PlayerEvent.Seeked, () => {
      currentTimeSeekBar = player.getCurrentTime();
    });

    if (player.isPlaying()) {
      startSmoothPlaybackPositionUpdater();
    }
  }

  private configureMarkers(player: PlayerAPI, uimanager: UIInstanceManager): void {
    let clearMarkers = () => {
      this.timelineMarkers = [];
      this.updateMarkers();
    };

    let setupMarkers = () => {
      clearMarkers();

      const duration = player.getDuration();

      if (duration === Infinity) {
        // Don't generate timeline markers if we don't yet have a duration
        // The duration check is for buggy platforms where the duration is not available instantly (Chrome on Android 4.3)
        return;
      }

      for (let marker of uimanager.getConfig().metadata.markers) {
        const markerPosition = 100 / duration * marker.time; // convert absolute time to percentage
        const markerDuration = 100 / duration * marker.duration;
        this.timelineMarkers.push({ marker, position: markerPosition, duration: markerDuration });
      }

      // Populate the timeline with the markers
      this.updateMarkers();
    };

<<<<<<< HEAD
=======
    // Add markers when a source is loaded
    player.on(player.exports.PlayerEvent.SourceLoaded, setupMarkers);
>>>>>>> f98eec9f
    // Remove markers when unloaded
    player.on(player.exports.PlayerEvent.SourceUnloaded, clearMarkers);
    // Update markers when the size of the seekbar changes
<<<<<<< HEAD
    player.on(player.exports.Event.PlayerResized, () => this.updateMarkers());
=======
    player.on(player.exports.PlayerEvent.PlayerResized, () => this.updateMarkers());
    // Update markers when a marker is added or removed
>>>>>>> f98eec9f
    uimanager.getConfig().events.onUpdated.subscribe(setupMarkers);
    uimanager.onRelease.subscribe(() => uimanager.getConfig().events.onUpdated.unsubscribe(setupMarkers));

    // Init markers at startup
    setupMarkers();
  }

  release(): void {
    super.release();

    if (this.smoothPlaybackPositionUpdater) { // object must not necessarily exist, e.g. in volume slider subclass
      this.smoothPlaybackPositionUpdater.clear();
    }
  }

  protected toDomElement(): DOM {
    if (this.config.vertical) {
      this.config.cssClasses.push('vertical');
    }

    let seekBarContainer = new DOM('div', {
      'id': this.config.id,
      'class': this.getCssClasses(),
    });

    let seekBar = new DOM('div', {
      'class': this.prefixCss('seekbar'),
    });
    this.seekBar = seekBar;

    // Indicator that shows the buffer fill level
    let seekBarBufferLevel = new DOM('div', {
      'class': this.prefixCss('seekbar-bufferlevel'),
    });
    this.seekBarBufferPosition = seekBarBufferLevel;

    // Indicator that shows the current playback position
    let seekBarPlaybackPosition = new DOM('div', {
      'class': this.prefixCss('seekbar-playbackposition'),
    });
    this.seekBarPlaybackPosition = seekBarPlaybackPosition;

    // A marker of the current playback position, e.g. a dot or line
    let seekBarPlaybackPositionMarker = new DOM('div', {
      'class': this.prefixCss('seekbar-playbackposition-marker'),
    });
    this.seekBarPlaybackPositionMarker = seekBarPlaybackPositionMarker;

    // Indicator that show where a seek will go to
    let seekBarSeekPosition = new DOM('div', {
      'class': this.prefixCss('seekbar-seekposition'),
    });
    this.seekBarSeekPosition = seekBarSeekPosition;

    // Indicator that shows the full seekbar
    let seekBarBackdrop = new DOM('div', {
      'class': this.prefixCss('seekbar-backdrop'),
    });
    this.seekBarBackdrop = seekBarBackdrop;

    let seekBarChapterMarkersContainer = new DOM('div', {
      'class': this.prefixCss('seekbar-markers'),
    });
    this.seekBarMarkersContainer = seekBarChapterMarkersContainer;

    seekBar.append(this.seekBarBackdrop, this.seekBarBufferPosition, this.seekBarSeekPosition,
      this.seekBarPlaybackPosition, this.seekBarMarkersContainer, this.seekBarPlaybackPositionMarker);

    let seeking = false;

    // Define handler functions so we can attach/remove them later
    let mouseTouchMoveHandler = (e: MouseEvent | TouchEvent) => {
      e.preventDefault();
      // Avoid propagation to VR handler
      e.stopPropagation();

      let targetPercentage = 100 * this.getOffset(e);
      this.setSeekPosition(targetPercentage);
      this.setPlaybackPosition(targetPercentage);
      this.onSeekPreviewEvent(targetPercentage, true);
    };
    let mouseTouchUpHandler = (e: MouseEvent | TouchEvent) => {
      e.preventDefault();

      // Remove handlers, seek operation is finished
      new DOM(document).off('touchmove mousemove', mouseTouchMoveHandler);
      new DOM(document).off('touchend mouseup', mouseTouchUpHandler);

      let targetPercentage = 100 * this.getOffset(e);
      let snappedChapter = this.getMarkerAtPosition(targetPercentage);

      this.setSeeking(false);
      seeking = false;

      // Fire seeked event
      this.onSeekedEvent(snappedChapter ? snappedChapter.position : targetPercentage);
    };

    // A seek always start with a touchstart or mousedown directly on the seekbar.
    // To track a mouse seek also outside the seekbar (for touch events this works automatically),
    // so the user does not need to take care that the mouse always stays on the seekbar, we attach the mousemove
    // and mouseup handlers to the whole document. A seek is triggered when the user lifts the mouse key.
    // A seek mouse gesture is thus basically a click with a long time frame between down and up events.
    seekBar.on('touchstart mousedown', (e: MouseEvent | TouchEvent) => {
      let isTouchEvent = this.touchSupported && e instanceof TouchEvent;

      // Prevent selection of DOM elements (also prevents mousedown if current event is touchstart)
      e.preventDefault();
      // Avoid propagation to VR handler
      e.stopPropagation();

      this.setSeeking(true); // Set seeking class on DOM element
      seeking = true; // Set seek tracking flag

      // Fire seeked event
      this.onSeekEvent();

      // Add handler to track the seek operation over the whole document
      new DOM(document).on(isTouchEvent ? 'touchmove' : 'mousemove', mouseTouchMoveHandler);
      new DOM(document).on(isTouchEvent ? 'touchend' : 'mouseup', mouseTouchUpHandler);
    });

    // Display seek target indicator when mouse hovers or finger slides over seekbar
    seekBar.on('touchmove mousemove', (e: MouseEvent | TouchEvent) => {
      e.preventDefault();

      if (seeking) {
        // During a seek (when mouse is down or touch move active), we need to stop propagation to avoid
        // the VR viewport reacting to the moves.
        e.stopPropagation();
        // Because the stopped propagation inhibits the event on the document, we need to call it from here
        mouseTouchMoveHandler(e);
      }

      let position = 100 * this.getOffset(e);
      this.setSeekPosition(position);
      this.onSeekPreviewEvent(position, false);

      if (this.hasLabel() && this.getLabel().isHidden()) {
        this.getLabel().show();
      }
    });

    // Hide seek target indicator when mouse or finger leaves seekbar
    seekBar.on('touchend mouseleave', (e: MouseEvent | TouchEvent) => {
      e.preventDefault();

      this.setSeekPosition(0);

      if (this.hasLabel()) {
        this.getLabel().hide();
      }
    });

    seekBarContainer.append(seekBar);

    if (this.label) {
      seekBarContainer.append(this.label.getDomElement());
    }

    return seekBarContainer;
  }

  protected updateMarkers(): void {
    this.seekBarMarkersContainer.empty();

    const seekBarWidthPx = this.seekBar.width();

    for (let marker of this.timelineMarkers) {
      const markerClasses = ['seekbar-marker'].concat(marker.marker.cssClasses || [])
        .map(cssClass => this.prefixCss(cssClass));

      const cssProperties: {[propertyName: string]: string} = {
        'width': marker.position + '%',
      };

      if (marker.duration > 0) {
        const markerWidthPx = Math.round(seekBarWidthPx / 100 * marker.duration);
        cssProperties['border-right-width'] = markerWidthPx + 'px';
        cssProperties['margin-left'] = '0';
      }

      this.seekBarMarkersContainer.append(new DOM('div', {
        'class': markerClasses.join(' '),
        'data-marker-time': String(marker.marker.time),
        'data-marker-title': String(marker.marker.title),
      }).css(cssProperties));
    }
  }

  protected getMarkerAtPosition(percentage: number): SeekBarMarker | null {
    const snappingRange = 1;

    if (this.timelineMarkers.length > 0) {
      for (let marker of this.timelineMarkers) {
        // Handle interval markers
        if (marker.duration > 0
          && percentage >= marker.position - snappingRange
          && percentage <= marker.position + marker.duration + snappingRange) {
          return marker;
        }
        // Handle position markers
        else if (percentage >= marker.position - snappingRange
          && percentage <= marker.position + snappingRange) {
          return marker;
        }
      }
    }

    return null;
  }

  /**
   * Gets the horizontal offset of a mouse/touch event point from the left edge of the seek bar.
   * @param eventPageX the pageX coordinate of an event to calculate the offset from
   * @returns {number} a number in the range of [0, 1], where 0 is the left edge and 1 is the right edge
   */
  private getHorizontalOffset(eventPageX: number): number {
    let elementOffsetPx = this.seekBar.offset().left;
    let widthPx = this.seekBar.width();
    let offsetPx = eventPageX - elementOffsetPx;
    let offset = 1 / widthPx * offsetPx;

    return this.sanitizeOffset(offset);
  }

  /**
   * Gets the vertical offset of a mouse/touch event point from the bottom edge of the seek bar.
   * @param eventPageY the pageX coordinate of an event to calculate the offset from
   * @returns {number} a number in the range of [0, 1], where 0 is the bottom edge and 1 is the top edge
   */
  private getVerticalOffset(eventPageY: number): number {
    let elementOffsetPx = this.seekBar.offset().top;
    let widthPx = this.seekBar.height();
    let offsetPx = eventPageY - elementOffsetPx;
    let offset = 1 / widthPx * offsetPx;

    return 1 - this.sanitizeOffset(offset);
  }

  /**
   * Gets the mouse or touch event offset for the current configuration (horizontal or vertical).
   * @param e the event to calculate the offset from
   * @returns {number} a number in the range of [0, 1]
   * @see #getHorizontalOffset
   * @see #getVerticalOffset
   */
  private getOffset(e: MouseEvent | TouchEvent): number {
    if (this.touchSupported && e instanceof TouchEvent) {
      if (this.config.vertical) {
        return this.getVerticalOffset(e.type === 'touchend' ? e.changedTouches[0].pageY : e.touches[0].pageY);
      } else {
        return this.getHorizontalOffset(e.type === 'touchend' ? e.changedTouches[0].pageX : e.touches[0].pageX);
      }
    }
    else if (e instanceof MouseEvent) {
      if (this.config.vertical) {
        return this.getVerticalOffset(e.pageY);
      } else {
        return this.getHorizontalOffset(e.pageX);
      }
    }
    else {
      if (console) {
        console.warn('invalid event');
      }
      return 0;
    }
  }

  /**
   * Sanitizes the mouse offset to the range of [0, 1].
   *
   * When tracking the mouse outside the seek bar, the offset can be outside the desired range and this method
   * limits it to the desired range. E.g. a mouse event left of the left edge of a seek bar yields an offset below
   * zero, but to display the seek target on the seek bar, we need to limit it to zero.
   *
   * @param offset the offset to sanitize
   * @returns {number} the sanitized offset.
   */
  private sanitizeOffset(offset: number) {
    // Since we track mouse moves over the whole document, the target can be outside the seek range,
    // and we need to limit it to the [0, 1] range.
    if (offset < 0) {
      offset = 0;
    } else if (offset > 1) {
      offset = 1;
    }

    return offset;
  }

  /**
   * Sets the position of the playback position indicator.
   * @param percent a number between 0 and 100 as returned by the player
   */
  setPlaybackPosition(percent: number) {
    this.playbackPositionPercentage = percent;

    // Set position of the bar
    this.setPosition(this.seekBarPlaybackPosition, percent);

    // Set position of the marker
    let totalSize = (this.config.vertical ? (this.seekBar.height() - this.seekBarPlaybackPositionMarker.height()) : this.seekBar.width());
    let px = (totalSize) / 100 * percent;
    if (this.config.vertical) {
      px = this.seekBar.height() - px - this.seekBarPlaybackPositionMarker.height();
    }
    let style = this.config.vertical ?
      // -ms-transform required for IE9
      // -webkit-transform required for Android 4.4 WebView
      {
        'transform': 'translateY(' + px + 'px)',
        '-ms-transform': 'translateY(' + px + 'px)',
        '-webkit-transform': 'translateY(' + px + 'px)',
      } :
      {
        'transform': 'translateX(' + px + 'px)',
        '-ms-transform': 'translateX(' + px + 'px)',
        '-webkit-transform': 'translateX(' + px + 'px)',
      };
    this.seekBarPlaybackPositionMarker.css(style);
  }

  /**
   * Refreshes the playback position. Can be used by subclasses to refresh the position when
   * the size of the component changes.
   */
  protected refreshPlaybackPosition() {
    this.setPlaybackPosition(this.playbackPositionPercentage);
  }

  /**
   * Sets the position until which media is buffered.
   * @param percent a number between 0 and 100
   */
  setBufferPosition(percent: number) {
    this.setPosition(this.seekBarBufferPosition, percent);
  }

  /**
   * Sets the position where a seek, if executed, would jump to.
   * @param percent a number between 0 and 100
   */
  setSeekPosition(percent: number) {
    this.setPosition(this.seekBarSeekPosition, percent);
  }

  /**
   * Set the actual position (width or height) of a DOM element that represent a bar in the seek bar.
   * @param element the element to set the position for
   * @param percent a number between 0 and 100
   */
  private setPosition(element: DOM, percent: number) {
    let scale = percent / 100;

    // When the scale is exactly 1 or very near 1 (and the browser internally rounds it to 1), browsers seem to render
    // the elements differently and the height gets slightly off, leading to mismatching heights when e.g. the buffer
    // level bar has a width of 1 and the playback position bar has a width < 1. A jittering buffer level around 1
    // leads to an even worse flickering effect.
    // Various changes in CSS styling and DOM hierarchy did not solve the issue so the workaround is to avoid a scale
    // of exactly 1.
    if (scale >= 0.99999 && scale <= 1.00001) {
      scale = 0.99999;
    }

    let style = this.config.vertical ?
      // -ms-transform required for IE9
      // -webkit-transform required for Android 4.4 WebView
      {
        'transform': 'scaleY(' + scale + ')',
        '-ms-transform': 'scaleY(' + scale + ')',
        '-webkit-transform': 'scaleY(' + scale + ')',
      } :
      {
        'transform': 'scaleX(' + scale + ')',
        '-ms-transform': 'scaleX(' + scale + ')',
        '-webkit-transform': 'scaleX(' + scale + ')',
      };
    element.css(style);
  }

  /**
   * Puts the seek bar into or out of seeking state by adding/removing a class to the DOM element. This can be used
   * to adjust the styling while seeking.
   *
   * @param seeking should be true when entering seek state, false when exiting the seek state
   */
  setSeeking(seeking: boolean) {
    if (seeking) {
      this.getDomElement().addClass(this.prefixCss(SeekBar.CLASS_SEEKING));
    } else {
      this.getDomElement().removeClass(this.prefixCss(SeekBar.CLASS_SEEKING));
    }
  }

  /**
   * Checks if the seek bar is currently in the seek state.
   * @returns {boolean} true if in seek state, else false
   */
  isSeeking(): boolean {
    return this.getDomElement().hasClass(this.prefixCss(SeekBar.CLASS_SEEKING));
  }

  /**
   * Checks if the seek bar has a {@link SeekBarLabel}.
   * @returns {boolean} true if the seek bar has a label, else false
   */
  hasLabel(): boolean {
    return this.label != null;
  }

  /**
   * Gets the label of this seek bar.
   * @returns {SeekBarLabel} the label if this seek bar has a label, else null
   */
  getLabel(): SeekBarLabel | null {
    return this.label;
  }

  protected onSeekEvent() {
    this.seekBarEvents.onSeek.dispatch(this);
  }

  protected onSeekPreviewEvent(percentage: number, scrubbing: boolean) {
    let snappedMarker = this.getMarkerAtPosition(percentage);

    let seekPositionPercentage = percentage;

    if (snappedMarker) {
      if (snappedMarker.duration > 0) {
        if (percentage < snappedMarker.position) {
          // Snap the position to the start of the interval if the seek is within the left snap margin
          // We know that we are within a snap margin when we are outside the marker interval but still
          // have a snappedMarker
          seekPositionPercentage = snappedMarker.position;
        } else if (percentage > snappedMarker.position + snappedMarker.duration) {
          // Snap the position to the end of the interval if the seek is within the right snap margin
          seekPositionPercentage = snappedMarker.position + snappedMarker.duration;
        }
      } else {
        // Position markers always snap to their marker position
        seekPositionPercentage = snappedMarker.position;
      }
    }

    if (this.label) {
      this.label.getDomElement().css({
        'left': seekPositionPercentage + '%',
      });
    }

    this.seekBarEvents.onSeekPreview.dispatch(this, {
      scrubbing: scrubbing,
      position: seekPositionPercentage,
      marker: snappedMarker,
    });
  }

  protected onSeekedEvent(percentage: number) {
    this.seekBarEvents.onSeeked.dispatch(this, percentage);
  }

  /**
   * Gets the event that is fired when a scrubbing seek operation is started.
   * @returns {Event<SeekBar, NoArgs>}
   */
  get onSeek(): Event<SeekBar, NoArgs> {
    return this.seekBarEvents.onSeek.getEvent();
  }

  /**
   * Gets the event that is fired during a scrubbing seek (to indicate that the seek preview, i.e. the video frame,
   * should be updated), or during a normal seek preview when the seek bar is hovered (and the seek target,
   * i.e. the seek bar label, should be updated).
   * @returns {Event<SeekBar, SeekPreviewEventArgs>}
   */
  get onSeekPreview(): Event<SeekBar, SeekPreviewEventArgs> {
    return this.seekBarEvents.onSeekPreview.getEvent();
  }

  /**
   * Gets the event that is fired when a scrubbing seek has finished or when a direct seek is issued.
   * @returns {Event<SeekBar, number>}
   */
  get onSeeked(): Event<SeekBar, number> {
    return this.seekBarEvents.onSeeked.getEvent();
  }


  protected onShowEvent(): void {
    super.onShowEvent();

    // Refresh the position of the playback position when the seek bar becomes visible. To correctly set the position,
    // the DOM element must be fully initialized an have its size calculated, because the position is set as an absolute
    // value calculated from the size. This required size is not known when it is hidden.
    // For such cases, we refresh the position here in onShow because here it is guaranteed that the component knows
    // its size and can set the position correctly.
    this.refreshPlaybackPosition();
  }
}<|MERGE_RESOLUTION|>--- conflicted
+++ resolved
@@ -452,20 +452,10 @@
       this.updateMarkers();
     };
 
-<<<<<<< HEAD
-=======
-    // Add markers when a source is loaded
-    player.on(player.exports.PlayerEvent.SourceLoaded, setupMarkers);
->>>>>>> f98eec9f
     // Remove markers when unloaded
     player.on(player.exports.PlayerEvent.SourceUnloaded, clearMarkers);
     // Update markers when the size of the seekbar changes
-<<<<<<< HEAD
-    player.on(player.exports.Event.PlayerResized, () => this.updateMarkers());
-=======
     player.on(player.exports.PlayerEvent.PlayerResized, () => this.updateMarkers());
-    // Update markers when a marker is added or removed
->>>>>>> f98eec9f
     uimanager.getConfig().events.onUpdated.subscribe(setupMarkers);
     uimanager.onRelease.subscribe(() => uimanager.getConfig().events.onUpdated.unsubscribe(setupMarkers));
 
