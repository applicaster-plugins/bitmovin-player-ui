import {Component, ComponentConfig} from './component';
import {DOM} from '../dom';
import {Event, EventDispatcher, NoArgs} from '../eventdispatcher';
import {SeekBarLabel} from './seekbarlabel';
import {UIInstanceManager, TimelineMarker, SeekPreviewArgs} from '../uimanager';
import {Timeout} from '../timeout';
import {PlayerUtils} from '../playerutils';
import TimeShiftAvailabilityChangedArgs = PlayerUtils.TimeShiftAvailabilityChangedArgs;
import LiveStreamDetectorEventArgs = PlayerUtils.LiveStreamDetectorEventArgs;
import PlayerEvent = bitmovin.PlayerAPI.PlayerEvent;

/**
 * Configuration interface for the {@link SeekBar} component.
 */
export interface SeekBarConfig extends ComponentConfig {
  /**
   * The label above the seek position.
   */
  label?: SeekBarLabel;
  /**
   * Bar will be vertical instead of horizontal if set to true.
   */
  vertical?: boolean;
  /**
   * The interval in milliseconds in which the playback position on the seek bar will be updated. The shorter the
   * interval, the smoother it looks and the more resource intense it is. The update interval will be kept as steady
   * as possible to avoid jitter.
   * Set to -1 to disable smooth updating and update it on player TimeChanged events instead.
   * Default: 50 (50ms = 20fps).
   */
  smoothPlaybackPositionUpdateIntervalMs?: number;
}

/**
 * Event argument interface for a seek preview event.
 */
export interface SeekPreviewEventArgs extends SeekPreviewArgs {
  /**
   * Tells if the seek preview event comes from a scrubbing.
   */
  scrubbing: boolean;
}

export interface SeekBarMarker {
  marker: TimelineMarker;
  position: number;
  duration?: number;
}

/**
 * A seek bar to seek within the player's media. It displays the current playback position, amount of buffed data, seek
 * target, and keeps status about an ongoing seek.
 *
 * The seek bar displays different 'bars':
 *  - the playback position, i.e. the position in the media at which the player current playback pointer is positioned
 *  - the buffer position, which usually is the playback position plus the time span that is already buffered ahead
 *  - the seek position, used to preview to where in the timeline a seek will jump to
 */
export class SeekBar extends Component<SeekBarConfig> {

  public static readonly SMOOTH_PLAYBACK_POSITION_UPDATE_DISABLED = -1;

  /**
   * The CSS class that is added to the DOM element while the seek bar is in 'seeking' state.
   */
  private static readonly CLASS_SEEKING = 'seeking';

  private seekBar: DOM;
  private seekBarPlaybackPosition: DOM;
  private seekBarPlaybackPositionMarker: DOM;
  private seekBarBufferPosition: DOM;
  private seekBarSeekPosition: DOM;
  private seekBarBackdrop: DOM;
  private seekBarMarkersContainer: DOM;

  private label: SeekBarLabel;

  private timelineMarkers: SeekBarMarker[];

  /**
   * Buffer of the the current playback position. The position must be buffered in case the element
   * needs to be refreshed with {@link #refreshPlaybackPosition}.
   * @type {number}
   */
  private playbackPositionPercentage = 0;

  private smoothPlaybackPositionUpdater: Timeout;

  // https://hacks.mozilla.org/2013/04/detecting-touch-its-the-why-not-the-how/
  private touchSupported = ('ontouchstart' in window);

  private seekBarEvents = {
    /**
     * Fired when a scrubbing seek operation is started.
     */
    onSeek: new EventDispatcher<SeekBar, NoArgs>(),
    /**
     * Fired during a scrubbing seek to indicate that the seek preview (i.e. the video frame) should be updated.
     */
    onSeekPreview: new EventDispatcher<SeekBar, SeekPreviewEventArgs>(),
    /**
     * Fired when a scrubbing seek has finished or when a direct seek is issued.
     */
    onSeeked: new EventDispatcher<SeekBar, number>(),
  };

  constructor(config: SeekBarConfig = {}) {
    super(config);

    this.config = this.mergeConfig(config, {
      cssClass: 'ui-seekbar',
      vertical: false,
      smoothPlaybackPositionUpdateIntervalMs: 50,
    }, this.config);

    this.label = this.config.label;
    this.timelineMarkers = [];
  }

  initialize(): void {
    super.initialize();

    if (this.hasLabel()) {
      this.getLabel().initialize();
    }
  }

  configure(player: bitmovin.PlayerAPI, uimanager: UIInstanceManager, configureSeek: boolean = true): void {
    super.configure(player, uimanager);

    // Apply scaling transform to the backdrop bar to have all bars rendered similarly
    // (the call must be up here to be executed for the volume slider as well)
    this.setPosition(this.seekBarBackdrop, 100);

    if (!configureSeek) {
      // The configureSeek flag can be used by subclasses to disable configuration as seek bar. E.g. the volume
      // slider is reusing this component but adds its own functionality, and does not need the seek functionality.
      // This is actually a hack, the proper solution would be for both seek bar and volume sliders to extend
      // a common base slider component and implement their functionality there.
      return;
    }

    let isPlaying = false;
    let isUserSeeking = false;
    let isPlayerSeeking = false;

    // Update playback and buffer positions
    let playbackPositionHandler = (event: PlayerEvent = null, forceUpdate: boolean = false) => {
      if (isUserSeeking) {
        // We caught a seek preview seek, do not update the seekbar
        return;
      }

      if (player.isLive()) {
        if (player.getMaxTimeShift() === 0) {
          // This case must be explicitly handled to avoid division by zero
          this.setPlaybackPosition(100);
        }
        else {
          let playbackPositionPercentage = 100 - (100 / player.getMaxTimeShift() * player.getTimeShift());
          this.setPlaybackPosition(playbackPositionPercentage);
        }

        // Always show full buffer for live streams
        this.setBufferPosition(100);
      }
      else {
        let playbackPositionPercentage = 100 / player.getDuration() * player.getCurrentTime();

        let videoBufferLength = player.getVideoBufferLength();
        let audioBufferLength = player.getAudioBufferLength();
        // Calculate the buffer length which is the smaller length of the audio and video buffers. If one of these
        // buffers is not available, we set it's value to MAX_VALUE to make sure that the other real value is taken
        // as the buffer length.
        let bufferLength = Math.min(
          videoBufferLength != null ? videoBufferLength : Number.MAX_VALUE,
          audioBufferLength != null ? audioBufferLength : Number.MAX_VALUE);
        // If both buffer lengths are missing, we set the buffer length to zero
        if (bufferLength === Number.MAX_VALUE) {
          bufferLength = 0;
        }

        let bufferPercentage = 100 / player.getDuration() * bufferLength;

        // Update playback position only in paused state or in the initial startup state where player is neither
        // paused nor playing. Playback updates are handled in the Timeout below.
        if (this.config.smoothPlaybackPositionUpdateIntervalMs === SeekBar.SMOOTH_PLAYBACK_POSITION_UPDATE_DISABLED
          || forceUpdate || player.isPaused() || (player.isPaused() === player.isPlaying())) {
          this.setPlaybackPosition(playbackPositionPercentage);
        }

        this.setBufferPosition(playbackPositionPercentage + bufferPercentage);
      }
    };

    // Update seekbar upon these events
    // init playback position when the player is ready
    player.addEventHandler(player.Event.Ready, playbackPositionHandler);
    // update playback position when it changes
    player.addEventHandler(player.Event.TimeChanged, playbackPositionHandler);
    // update bufferlevel when buffering is complete
    player.addEventHandler(player.Event.StallEnded, playbackPositionHandler);
    // update playback position when a seek has finished
    player.addEventHandler(player.Event.Seeked, playbackPositionHandler);
    // update playback position when a timeshift has finished
    player.addEventHandler(player.Event.TimeShifted, playbackPositionHandler);
    // update bufferlevel when a segment has been downloaded
    player.addEventHandler(player.Event.SegmentRequestFinished, playbackPositionHandler);

    this.configureLivePausedTimeshiftUpdater(player, uimanager, playbackPositionHandler);

    // Seek handling
<<<<<<< HEAD
    let onPlayerSeek = () => {
      isPlayerSeeking = true;
      this.setSeeking(true);
    };

    let onPlayerSeeked = () => {
      isPlayerSeeking = false;
=======
    player.addEventHandler(player.Event.Seek, () => {
      this.setSeeking(true);
    });
    player.addEventHandler(player.Event.Seeked, () => {
      this.setSeeking(false);
    });
    player.addEventHandler(player.Event.TimeShift, () => {
      this.setSeeking(true);
    });
    player.addEventHandler(player.Event.TimeShifted, () => {
>>>>>>> 2ea01543
      this.setSeeking(false);
      restorePlayingState();
    };

    let restorePlayingState = function() {
      // Continue playback after seek if player was playing when seek started
      if (isPlaying) {
        player.play('ui');
      }
    };

    player.addEventHandler(player.EVENT.ON_SEEK, onPlayerSeek);
    player.addEventHandler(player.EVENT.ON_SEEKED, onPlayerSeeked);
    player.addEventHandler(player.EVENT.ON_TIME_SHIFT, onPlayerSeek);
    player.addEventHandler(player.EVENT.ON_TIME_SHIFTED, onPlayerSeeked);

    let seek = (percentage: number) => {
      if (player.isLive()) {
        player.timeShift(player.getMaxTimeShift() - (player.getMaxTimeShift() * (percentage / 100)), 'ui');
      } else {
        player.seek(player.getDuration() * (percentage / 100), 'ui');
      }
    };
    this.onSeek.subscribe((sender) => {
      isUserSeeking = true; // track seeking status so we can catch events from seek preview seeks

      // Notify UI manager of started seek
      uimanager.onSeek.dispatch(sender);

      // Save current playback state before performing the seek
      if (!isPlayerSeeking) {
        isPlaying = player.isPlaying();

        // Pause playback while seeking
        if (isPlaying) {
          player.pause('ui');
        }
      }

    });
    this.onSeekPreview.subscribe((sender: SeekBar, args: SeekPreviewEventArgs) => {
      // Notify UI manager of seek preview
      uimanager.onSeekPreview.dispatch(sender, args);
    });
    this.onSeekPreview.subscribeRateLimited((sender: SeekBar, args: SeekPreviewEventArgs) => {
      // Rate-limited scrubbing seek
      if (args.scrubbing) {
        seek(args.position);
      }
    }, 200);
    this.onSeeked.subscribe((sender, percentage) => {
      isUserSeeking = false;

      // Do the seek
      seek(percentage);

      // Notify UI manager of finished seek
      uimanager.onSeeked.dispatch(sender);
    });

    if (this.hasLabel()) {
      // Configure a seekbar label that is internal to the seekbar)
      this.getLabel().configure(player, uimanager);
    }

    // Hide seekbar for live sources without timeshift
    let isLive = false;
    let hasTimeShift = false;
    let switchVisibility = (isLive: boolean, hasTimeShift: boolean) => {
      if (isLive && !hasTimeShift) {
        this.hide();
      } else {
        this.show();
      }
      playbackPositionHandler(null, true);
      this.refreshPlaybackPosition();
    };
    let liveStreamDetector = new PlayerUtils.LiveStreamDetector(player);
    liveStreamDetector.onLiveChanged.subscribe((sender, args: LiveStreamDetectorEventArgs) => {
      isLive = args.live;
      switchVisibility(isLive, hasTimeShift);
    });
    let timeShiftDetector = new PlayerUtils.TimeShiftAvailabilityDetector(player);
    timeShiftDetector.onTimeShiftAvailabilityChanged.subscribe((sender, args: TimeShiftAvailabilityChangedArgs) => {
        hasTimeShift = args.timeShiftAvailable;
        switchVisibility(isLive, hasTimeShift);
      }
    );
    // Initial detection
    liveStreamDetector.detect();
    timeShiftDetector.detect();

    // Refresh the playback position when the player resized or the UI is configured. The playback position marker
    // is positioned absolutely and must therefore be updated when the size of the seekbar changes.
    player.addEventHandler(player.Event.PlayerResize, () => {
      this.refreshPlaybackPosition();
    });
    // Additionally, when this code is called, the seekbar is not part of the UI yet and therefore does not have a size,
    // resulting in a wrong initial position of the marker. Refreshing it once the UI is configured solved this issue.
    uimanager.onConfigured.subscribe(() => {
      this.refreshPlaybackPosition();
    });
    // It can also happen that the value changes once the player is ready, or when a new source is loaded, so we need
    // to update on Ready too
    player.addEventHandler(player.Event.Ready, () => {
      this.refreshPlaybackPosition();
    });

    // Initialize seekbar
    playbackPositionHandler(); // Set the playback position
    this.setBufferPosition(0);
    this.setSeekPosition(0);
    if (this.config.smoothPlaybackPositionUpdateIntervalMs !== SeekBar.SMOOTH_PLAYBACK_POSITION_UPDATE_DISABLED) {
      this.configureSmoothPlaybackPositionUpdater(player, uimanager);
    }
    this.configureMarkers(player, uimanager);
  }

  /**
   * Update seekbar while a live stream with DVR window is paused.
   * The playback position stays still and the position indicator visually moves towards the back.
   */
  private configureLivePausedTimeshiftUpdater(player: bitmovin.PlayerAPI, uimanager: UIInstanceManager,
                                              playbackPositionHandler: () => void): void {
    // Regularly update the playback position while the timeout is active
    const pausedTimeshiftUpdater = new Timeout(1000, playbackPositionHandler, true);

    // Start updater when a live stream with timeshift window is paused
    player.addEventHandler(player.Event.Paused, () => {
      if (player.isLive() && player.getMaxTimeShift() < 0) {
        pausedTimeshiftUpdater.start();
      }
    });

    // Stop updater when playback continues (no matter if the updater was started before)
    player.addEventHandler(player.Event.Play, () => pausedTimeshiftUpdater.clear());
  }

  private configureSmoothPlaybackPositionUpdater(player: bitmovin.PlayerAPI, uimanager: UIInstanceManager): void {
    /*
     * Playback position update
     *
     * We do not update the position directly from the TimeChanged event, because it arrives very jittery and
     * results in a jittery position indicator since the CSS transition time is statically set.
     * To work around this issue, we maintain a local playback position that is updated in a stable regular interval
     * and kept in sync with the player.
     */
    let currentTimeSeekBar = 0;
    let currentTimePlayer = 0;
    let updateIntervalMs = 50;
    let currentTimeUpdateDeltaSecs = updateIntervalMs / 1000;

    this.smoothPlaybackPositionUpdater = new Timeout(updateIntervalMs, () => {
      currentTimeSeekBar += currentTimeUpdateDeltaSecs;
      currentTimePlayer = player.getCurrentTime();

      // Sync currentTime of seekbar to player
      let currentTimeDelta = currentTimeSeekBar - currentTimePlayer;
      // If the delta is larger that 2 secs, directly jump the seekbar to the
      // player time instead of smoothly fast forwarding/rewinding.
      if (Math.abs(currentTimeDelta) > 2) {
        currentTimeSeekBar = currentTimePlayer;
      }
      // If currentTimeDelta is negative and below the adjustment threshold,
      // the player is ahead of the seekbar and we 'fast forward' the seekbar
      else if (currentTimeDelta <= -currentTimeUpdateDeltaSecs) {
        currentTimeSeekBar += currentTimeUpdateDeltaSecs;
      }
      // If currentTimeDelta is positive and above the adjustment threshold,
      // the player is behind the seekbar and we 'rewind' the seekbar
      else if (currentTimeDelta >= currentTimeUpdateDeltaSecs) {
        currentTimeSeekBar -= currentTimeUpdateDeltaSecs;
      }

      let playbackPositionPercentage = 100 / player.getDuration() * currentTimeSeekBar;
      this.setPlaybackPosition(playbackPositionPercentage);
    }, true);

    let startSmoothPlaybackPositionUpdater = () => {
      if (!player.isLive()) {
        currentTimeSeekBar = player.getCurrentTime();
        this.smoothPlaybackPositionUpdater.start();
      }
    };

    let stopSmoothPlaybackPositionUpdater = () => {
      this.smoothPlaybackPositionUpdater.clear();
    };

    player.addEventHandler(player.Event.Play, startSmoothPlaybackPositionUpdater);
    player.addEventHandler(player.Event.Playing, startSmoothPlaybackPositionUpdater);
    player.addEventHandler(player.Event.Paused, stopSmoothPlaybackPositionUpdater);
    player.addEventHandler(player.Event.PlaybackFinished, stopSmoothPlaybackPositionUpdater);
    player.addEventHandler(player.Event.Seeked, () => {
      currentTimeSeekBar = player.getCurrentTime();
    });

    if (player.isPlaying()) {
      startSmoothPlaybackPositionUpdater();
    }
  }

  private configureMarkers(player: bitmovin.PlayerAPI, uimanager: UIInstanceManager): void {
    let clearMarkers = () => {
      this.timelineMarkers = [];
      this.updateMarkers();
    };

    let setupMarkers = () => {
      clearMarkers();

      const duration = player.getDuration();

      if (duration === Infinity) {
        // Don't generate timeline markers if we don't yet have a duration
        // The duration check is for buggy platforms where the duration is not available instantly (Chrome on Android 4.3)
        return;
      }

      for (let marker of uimanager.getConfig().metadata.markers) {
        const markerPosition = 100 / duration * marker.time; // convert absolute time to percentage
        const markerDuration = 100 / duration * marker.duration;
        this.timelineMarkers.push({ marker, position: markerPosition, duration: markerDuration });
      }

      // Populate the timeline with the markers
      this.updateMarkers();
    };

    // Add markers when a source is loaded
    player.addEventHandler(player.Event.Ready, setupMarkers);
    // Remove markers when unloaded
    player.addEventHandler(player.Event.SourceUnloaded, clearMarkers);
    // Update markers when the size of the seekbar changes
    player.addEventHandler(player.Event.PlayerResize, () => this.updateMarkers());
    // Update markers when a marker is added or removed
    uimanager.getConfig().events.onUpdated.subscribe(setupMarkers);
    uimanager.onRelease.subscribe(() => uimanager.getConfig().events.onUpdated.unsubscribe(setupMarkers));

    // Init markers at startup
    setupMarkers();
  }

  release(): void {
    super.release();

    if (this.smoothPlaybackPositionUpdater) { // object must not necessarily exist, e.g. in volume slider subclass
      this.smoothPlaybackPositionUpdater.clear();
    }
  }

  protected toDomElement(): DOM {
    if (this.config.vertical) {
      this.config.cssClasses.push('vertical');
    }

    let seekBarContainer = new DOM('div', {
      'id': this.config.id,
      'class': this.getCssClasses(),
    });

    let seekBar = new DOM('div', {
      'class': this.prefixCss('seekbar'),
    });
    this.seekBar = seekBar;

    // Indicator that shows the buffer fill level
    let seekBarBufferLevel = new DOM('div', {
      'class': this.prefixCss('seekbar-bufferlevel'),
    });
    this.seekBarBufferPosition = seekBarBufferLevel;

    // Indicator that shows the current playback position
    let seekBarPlaybackPosition = new DOM('div', {
      'class': this.prefixCss('seekbar-playbackposition'),
    });
    this.seekBarPlaybackPosition = seekBarPlaybackPosition;

    // A marker of the current playback position, e.g. a dot or line
    let seekBarPlaybackPositionMarker = new DOM('div', {
      'class': this.prefixCss('seekbar-playbackposition-marker'),
    });
    this.seekBarPlaybackPositionMarker = seekBarPlaybackPositionMarker;

    // Indicator that show where a seek will go to
    let seekBarSeekPosition = new DOM('div', {
      'class': this.prefixCss('seekbar-seekposition'),
    });
    this.seekBarSeekPosition = seekBarSeekPosition;

    // Indicator that shows the full seekbar
    let seekBarBackdrop = new DOM('div', {
      'class': this.prefixCss('seekbar-backdrop'),
    });
    this.seekBarBackdrop = seekBarBackdrop;

    let seekBarChapterMarkersContainer = new DOM('div', {
      'class': this.prefixCss('seekbar-markers'),
    });
    this.seekBarMarkersContainer = seekBarChapterMarkersContainer;

    seekBar.append(this.seekBarBackdrop, this.seekBarBufferPosition, this.seekBarSeekPosition,
      this.seekBarPlaybackPosition, this.seekBarMarkersContainer, this.seekBarPlaybackPositionMarker);

    let seeking = false;

    // Define handler functions so we can attach/remove them later
    let mouseTouchMoveHandler = (e: MouseEvent | TouchEvent) => {
      e.preventDefault();
      // Avoid propagation to VR handler
      e.stopPropagation();

      let targetPercentage = 100 * this.getOffset(e);
      this.setSeekPosition(targetPercentage);
      this.setPlaybackPosition(targetPercentage);
      this.onSeekPreviewEvent(targetPercentage, true);
    };
    let mouseTouchUpHandler = (e: MouseEvent | TouchEvent) => {
      e.preventDefault();

      // Remove handlers, seek operation is finished
      new DOM(document).off('touchmove mousemove', mouseTouchMoveHandler);
      new DOM(document).off('touchend mouseup', mouseTouchUpHandler);

      let targetPercentage = 100 * this.getOffset(e);
      let snappedChapter = this.getMarkerAtPosition(targetPercentage);

      this.setSeeking(false);
      seeking = false;

      // Fire seeked event
      this.onSeekedEvent(snappedChapter ? snappedChapter.position : targetPercentage);
    };

    // A seek always start with a touchstart or mousedown directly on the seekbar.
    // To track a mouse seek also outside the seekbar (for touch events this works automatically),
    // so the user does not need to take care that the mouse always stays on the seekbar, we attach the mousemove
    // and mouseup handlers to the whole document. A seek is triggered when the user lifts the mouse key.
    // A seek mouse gesture is thus basically a click with a long time frame between down and up events.
    seekBar.on('touchstart mousedown', (e: MouseEvent | TouchEvent) => {
      let isTouchEvent = this.touchSupported && e instanceof TouchEvent;

      // Prevent selection of DOM elements (also prevents mousedown if current event is touchstart)
      e.preventDefault();
      // Avoid propagation to VR handler
      e.stopPropagation();

      this.setSeeking(true); // Set seeking class on DOM element
      seeking = true; // Set seek tracking flag

      // Fire seeked event
      this.onSeekEvent();

      // Add handler to track the seek operation over the whole document
      new DOM(document).on(isTouchEvent ? 'touchmove' : 'mousemove', mouseTouchMoveHandler);
      new DOM(document).on(isTouchEvent ? 'touchend' : 'mouseup', mouseTouchUpHandler);
    });

    // Display seek target indicator when mouse hovers or finger slides over seekbar
    seekBar.on('touchmove mousemove', (e: MouseEvent | TouchEvent) => {
      e.preventDefault();

      if (seeking) {
        // During a seek (when mouse is down or touch move active), we need to stop propagation to avoid
        // the VR viewport reacting to the moves.
        e.stopPropagation();
        // Because the stopped propagation inhibits the event on the document, we need to call it from here
        mouseTouchMoveHandler(e);
      }

      let position = 100 * this.getOffset(e);
      this.setSeekPosition(position);
      this.onSeekPreviewEvent(position, false);

      if (this.hasLabel() && this.getLabel().isHidden()) {
        this.getLabel().show();
      }
    });

    // Hide seek target indicator when mouse or finger leaves seekbar
    seekBar.on('touchend mouseleave', (e: MouseEvent | TouchEvent) => {
      e.preventDefault();

      this.setSeekPosition(0);

      if (this.hasLabel()) {
        this.getLabel().hide();
      }
    });

    seekBarContainer.append(seekBar);

    if (this.label) {
      seekBarContainer.append(this.label.getDomElement());
    }

    return seekBarContainer;
  }

  protected updateMarkers(): void {
    this.seekBarMarkersContainer.empty();

    const seekBarWidthPx = this.seekBar.width();

    for (let marker of this.timelineMarkers) {
      const markerClasses = ['seekbar-marker'].concat(marker.marker.cssClasses || [])
        .map(cssClass => this.prefixCss(cssClass));

      const cssProperties: {[propertyName: string]: string} = {
        'width': marker.position + '%',
      };

      if (marker.duration > 0) {
        const markerWidthPx = Math.round(seekBarWidthPx / 100 * marker.duration);
        cssProperties['border-right-width'] = markerWidthPx + 'px';
        cssProperties['margin-left'] = '0';
      }

      this.seekBarMarkersContainer.append(new DOM('div', {
        'class': markerClasses.join(' '),
        'data-marker-time': String(marker.marker.time),
        'data-marker-title': String(marker.marker.title),
      }).css(cssProperties));
    }
  }

  protected getMarkerAtPosition(percentage: number): SeekBarMarker | null {
    const snappingRange = 1;

    if (this.timelineMarkers.length > 0) {
      for (let marker of this.timelineMarkers) {
        // Handle interval markers
        if (marker.duration > 0
          && percentage >= marker.position - snappingRange
          && percentage <= marker.position + marker.duration + snappingRange) {
          return marker;
        }
        // Handle position markers
        else if (percentage >= marker.position - snappingRange
          && percentage <= marker.position + snappingRange) {
          return marker;
        }
      }
    }

    return null;
  }

  /**
   * Gets the horizontal offset of a mouse/touch event point from the left edge of the seek bar.
   * @param eventPageX the pageX coordinate of an event to calculate the offset from
   * @returns {number} a number in the range of [0, 1], where 0 is the left edge and 1 is the right edge
   */
  private getHorizontalOffset(eventPageX: number): number {
    let elementOffsetPx = this.seekBar.offset().left;
    let widthPx = this.seekBar.width();
    let offsetPx = eventPageX - elementOffsetPx;
    let offset = 1 / widthPx * offsetPx;

    return this.sanitizeOffset(offset);
  }

  /**
   * Gets the vertical offset of a mouse/touch event point from the bottom edge of the seek bar.
   * @param eventPageY the pageX coordinate of an event to calculate the offset from
   * @returns {number} a number in the range of [0, 1], where 0 is the bottom edge and 1 is the top edge
   */
  private getVerticalOffset(eventPageY: number): number {
    let elementOffsetPx = this.seekBar.offset().top;
    let widthPx = this.seekBar.height();
    let offsetPx = eventPageY - elementOffsetPx;
    let offset = 1 / widthPx * offsetPx;

    return 1 - this.sanitizeOffset(offset);
  }

  /**
   * Gets the mouse or touch event offset for the current configuration (horizontal or vertical).
   * @param e the event to calculate the offset from
   * @returns {number} a number in the range of [0, 1]
   * @see #getHorizontalOffset
   * @see #getVerticalOffset
   */
  private getOffset(e: MouseEvent | TouchEvent): number {
    if (this.touchSupported && e instanceof TouchEvent) {
      if (this.config.vertical) {
        return this.getVerticalOffset(e.type === 'touchend' ? e.changedTouches[0].pageY : e.touches[0].pageY);
      } else {
        return this.getHorizontalOffset(e.type === 'touchend' ? e.changedTouches[0].pageX : e.touches[0].pageX);
      }
    }
    else if (e instanceof MouseEvent) {
      if (this.config.vertical) {
        return this.getVerticalOffset(e.pageY);
      } else {
        return this.getHorizontalOffset(e.pageX);
      }
    }
    else {
      if (console) {
        console.warn('invalid event');
      }
      return 0;
    }
  }

  /**
   * Sanitizes the mouse offset to the range of [0, 1].
   *
   * When tracking the mouse outside the seek bar, the offset can be outside the desired range and this method
   * limits it to the desired range. E.g. a mouse event left of the left edge of a seek bar yields an offset below
   * zero, but to display the seek target on the seek bar, we need to limit it to zero.
   *
   * @param offset the offset to sanitize
   * @returns {number} the sanitized offset.
   */
  private sanitizeOffset(offset: number) {
    // Since we track mouse moves over the whole document, the target can be outside the seek range,
    // and we need to limit it to the [0, 1] range.
    if (offset < 0) {
      offset = 0;
    } else if (offset > 1) {
      offset = 1;
    }

    return offset;
  }

  /**
   * Sets the position of the playback position indicator.
   * @param percent a number between 0 and 100 as returned by the player
   */
  setPlaybackPosition(percent: number) {
    this.playbackPositionPercentage = percent;

    // Set position of the bar
    this.setPosition(this.seekBarPlaybackPosition, percent);

    // Set position of the marker
    let totalSize = (this.config.vertical ? (this.seekBar.height() - this.seekBarPlaybackPositionMarker.height()) : this.seekBar.width());
    let px = (totalSize) / 100 * percent;
    if (this.config.vertical) {
      px = this.seekBar.height() - px - this.seekBarPlaybackPositionMarker.height();
    }
    let style = this.config.vertical ?
      // -ms-transform required for IE9
      // -webkit-transform required for Android 4.4 WebView
      {
        'transform': 'translateY(' + px + 'px)',
        '-ms-transform': 'translateY(' + px + 'px)',
        '-webkit-transform': 'translateY(' + px + 'px)',
      } :
      {
        'transform': 'translateX(' + px + 'px)',
        '-ms-transform': 'translateX(' + px + 'px)',
        '-webkit-transform': 'translateX(' + px + 'px)',
      };
    this.seekBarPlaybackPositionMarker.css(style);
  }

  /**
   * Refreshes the playback position. Can be used by subclasses to refresh the position when
   * the size of the component changes.
   */
  protected refreshPlaybackPosition() {
    this.setPlaybackPosition(this.playbackPositionPercentage);
  }

  /**
   * Sets the position until which media is buffered.
   * @param percent a number between 0 and 100
   */
  setBufferPosition(percent: number) {
    this.setPosition(this.seekBarBufferPosition, percent);
  }

  /**
   * Sets the position where a seek, if executed, would jump to.
   * @param percent a number between 0 and 100
   */
  setSeekPosition(percent: number) {
    this.setPosition(this.seekBarSeekPosition, percent);
  }

  /**
   * Set the actual position (width or height) of a DOM element that represent a bar in the seek bar.
   * @param element the element to set the position for
   * @param percent a number between 0 and 100
   */
  private setPosition(element: DOM, percent: number) {
    let scale = percent / 100;

    // When the scale is exactly 1 or very near 1 (and the browser internally rounds it to 1), browsers seem to render
    // the elements differently and the height gets slightly off, leading to mismatching heights when e.g. the buffer
    // level bar has a width of 1 and the playback position bar has a width < 1. A jittering buffer level around 1
    // leads to an even worse flickering effect.
    // Various changes in CSS styling and DOM hierarchy did not solve the issue so the workaround is to avoid a scale
    // of exactly 1.
    if (scale >= 0.99999 && scale <= 1.00001) {
      scale = 0.99999;
    }

    let style = this.config.vertical ?
      // -ms-transform required for IE9
      // -webkit-transform required for Android 4.4 WebView
      {
        'transform': 'scaleY(' + scale + ')',
        '-ms-transform': 'scaleY(' + scale + ')',
        '-webkit-transform': 'scaleY(' + scale + ')',
      } :
      {
        'transform': 'scaleX(' + scale + ')',
        '-ms-transform': 'scaleX(' + scale + ')',
        '-webkit-transform': 'scaleX(' + scale + ')',
      };
    element.css(style);
  }

  /**
   * Puts the seek bar into or out of seeking state by adding/removing a class to the DOM element. This can be used
   * to adjust the styling while seeking.
   *
   * @param seeking should be true when entering seek state, false when exiting the seek state
   */
  setSeeking(seeking: boolean) {
    if (seeking) {
      this.getDomElement().addClass(this.prefixCss(SeekBar.CLASS_SEEKING));
    } else {
      this.getDomElement().removeClass(this.prefixCss(SeekBar.CLASS_SEEKING));
    }
  }

  /**
   * Checks if the seek bar is currently in the seek state.
   * @returns {boolean} true if in seek state, else false
   */
  isSeeking(): boolean {
    return this.getDomElement().hasClass(this.prefixCss(SeekBar.CLASS_SEEKING));
  }

  /**
   * Checks if the seek bar has a {@link SeekBarLabel}.
   * @returns {boolean} true if the seek bar has a label, else false
   */
  hasLabel(): boolean {
    return this.label != null;
  }

  /**
   * Gets the label of this seek bar.
   * @returns {SeekBarLabel} the label if this seek bar has a label, else null
   */
  getLabel(): SeekBarLabel | null {
    return this.label;
  }

  protected onSeekEvent() {
    this.seekBarEvents.onSeek.dispatch(this);
  }

  protected onSeekPreviewEvent(percentage: number, scrubbing: boolean) {
    let snappedMarker = this.getMarkerAtPosition(percentage);

    let seekPositionPercentage = percentage;

    if (snappedMarker) {
      if (snappedMarker.duration > 0) {
        if (percentage < snappedMarker.position) {
          // Snap the position to the start of the interval if the seek is within the left snap margin
          // We know that we are within a snap margin when we are outside the marker interval but still
          // have a snappedMarker
          seekPositionPercentage = snappedMarker.position;
        } else if (percentage > snappedMarker.position + snappedMarker.duration) {
          // Snap the position to the end of the interval if the seek is within the right snap margin
          seekPositionPercentage = snappedMarker.position + snappedMarker.duration;
        }
      } else {
        // Position markers always snap to their marker position
        seekPositionPercentage = snappedMarker.position;
      }
    }

    if (this.label) {
      this.label.getDomElement().css({
        'left': seekPositionPercentage + '%',
      });
    }

    this.seekBarEvents.onSeekPreview.dispatch(this, {
      scrubbing: scrubbing,
      position: seekPositionPercentage,
      marker: snappedMarker,
    });
  }

  protected onSeekedEvent(percentage: number) {
    this.seekBarEvents.onSeeked.dispatch(this, percentage);
  }

  /**
   * Gets the event that is fired when a scrubbing seek operation is started.
   * @returns {Event<SeekBar, NoArgs>}
   */
  get onSeek(): Event<SeekBar, NoArgs> {
    return this.seekBarEvents.onSeek.getEvent();
  }

  /**
   * Gets the event that is fired during a scrubbing seek (to indicate that the seek preview, i.e. the video frame,
   * should be updated), or during a normal seek preview when the seek bar is hovered (and the seek target,
   * i.e. the seek bar label, should be updated).
   * @returns {Event<SeekBar, SeekPreviewEventArgs>}
   */
  get onSeekPreview(): Event<SeekBar, SeekPreviewEventArgs> {
    return this.seekBarEvents.onSeekPreview.getEvent();
  }

  /**
   * Gets the event that is fired when a scrubbing seek has finished or when a direct seek is issued.
   * @returns {Event<SeekBar, number>}
   */
  get onSeeked(): Event<SeekBar, number> {
    return this.seekBarEvents.onSeeked.getEvent();
  }


  protected onShowEvent(): void {
    super.onShowEvent();

    // Refresh the position of the playback position when the seek bar becomes visible. To correctly set the position,
    // the DOM element must be fully initialized an have its size calculated, because the position is set as an absolute
    // value calculated from the size. This required size is not known when it is hidden.
    // For such cases, we refresh the position here in onShow because here it is guaranteed that the component knows
    // its size and can set the position correctly.
    this.refreshPlaybackPosition();
  }
}<|MERGE_RESOLUTION|>--- conflicted
+++ resolved
@@ -210,7 +210,6 @@
     this.configureLivePausedTimeshiftUpdater(player, uimanager, playbackPositionHandler);
 
     // Seek handling
-<<<<<<< HEAD
     let onPlayerSeek = () => {
       isPlayerSeeking = true;
       this.setSeeking(true);
@@ -218,18 +217,6 @@
 
     let onPlayerSeeked = () => {
       isPlayerSeeking = false;
-=======
-    player.addEventHandler(player.Event.Seek, () => {
-      this.setSeeking(true);
-    });
-    player.addEventHandler(player.Event.Seeked, () => {
-      this.setSeeking(false);
-    });
-    player.addEventHandler(player.Event.TimeShift, () => {
-      this.setSeeking(true);
-    });
-    player.addEventHandler(player.Event.TimeShifted, () => {
->>>>>>> 2ea01543
       this.setSeeking(false);
       restorePlayingState();
     };
@@ -241,10 +228,10 @@
       }
     };
 
-    player.addEventHandler(player.EVENT.ON_SEEK, onPlayerSeek);
-    player.addEventHandler(player.EVENT.ON_SEEKED, onPlayerSeeked);
-    player.addEventHandler(player.EVENT.ON_TIME_SHIFT, onPlayerSeek);
-    player.addEventHandler(player.EVENT.ON_TIME_SHIFTED, onPlayerSeeked);
+    player.addEventHandler(player.Event.Seek, onPlayerSeek);
+    player.addEventHandler(player.Event.Seeked, onPlayerSeeked);
+    player.addEventHandler(player.Event.TimeShift, onPlayerSeek);
+    player.addEventHandler(player.Event.TimeShifted, onPlayerSeeked);
 
     let seek = (percentage: number) => {
       if (player.isLive()) {
