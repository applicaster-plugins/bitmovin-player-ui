--- conflicted
+++ resolved
@@ -181,27 +181,6 @@
       container.removeClass(stateClassNames[PlayerUtils.PlayerState.Paused]);
       container.removeClass(stateClassNames[PlayerUtils.PlayerState.Finished]);
     };
-<<<<<<< HEAD
-    player.on(player.exports.Event.Ready, () => {
-      removeStates();
-      container.addClass(stateClassNames[PlayerUtils.PlayerState.Prepared]);
-    });
-    player.on(player.exports.Event.Play, () => {
-      removeStates();
-      container.addClass(stateClassNames[PlayerUtils.PlayerState.Playing]);
-    });
-    player.on(player.exports.Event.Paused, () => {
-      removeStates();
-      container.addClass(stateClassNames[PlayerUtils.PlayerState.Paused]);
-    });
-    player.on(player.exports.Event.PlaybackFinished, () => {
-      removeStates();
-      container.addClass(stateClassNames[PlayerUtils.PlayerState.Finished]);
-    });
-    player.on(player.exports.Event.SourceUnloaded, () => {
-      removeStates();
-      container.addClass(stateClassNames[PlayerUtils.PlayerState.Idle]);
-=======
 
     const updateState = (state: PlayerUtils.PlayerState) => {
       removeStates();
@@ -209,21 +188,20 @@
       this.playerStateChange.dispatch(this, state);
     };
 
-    player.addEventHandler(player.EVENT.ON_READY, () => {
-      updateState(PlayerUtils.PlayerState.PREPARED);
-    });
-    player.addEventHandler(player.EVENT.ON_PLAY, () => {
-      updateState(PlayerUtils.PlayerState.PLAYING);
-    });
-    player.addEventHandler(player.EVENT.ON_PAUSED, () => {
-      updateState(PlayerUtils.PlayerState.PAUSED);
-    });
-    player.addEventHandler(player.EVENT.ON_PLAYBACK_FINISHED, () => {
-      updateState(PlayerUtils.PlayerState.FINISHED);
-    });
-    player.addEventHandler(player.EVENT.ON_SOURCE_UNLOADED, () => {
-      updateState(PlayerUtils.PlayerState.IDLE);
->>>>>>> 50b6b778
+    player.on(player.exports.Event.Ready, () => {
+      updateState(PlayerUtils.PlayerState.Prepared);
+    });
+    player.on(player.exports.Event.Play, () => {
+      updateState(PlayerUtils.PlayerState.Playing);
+    });
+    player.on(player.exports.Event.Paused, () => {
+      updateState(PlayerUtils.PlayerState.Paused);
+    });
+    player.on(player.exports.Event.PlaybackFinished, () => {
+      updateState(PlayerUtils.PlayerState.Finished);
+    });
+    player.on(player.exports.Event.SourceUnloaded, () => {
+      updateState(PlayerUtils.PlayerState.Idle);
     });
     // Init in current player state
     updateState(PlayerUtils.getState(player));
