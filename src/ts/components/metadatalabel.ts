import {LabelConfig, Label} from './label';
import {UIInstanceManager} from '../uimanager';
import { PlayerAPI } from 'bitmovin-player';

/**
 * Enumerates the types of content that the {@link MetadataLabel} can display.
 */
export enum MetadataLabelContent {
  /**
   * Title of the data source.
   */
  Title,
  /**
   * Description fo the data source.
   */
  Description,
}

/**
 * Configuration interface for {@link MetadataLabel}.
 */
export interface MetadataLabelConfig extends LabelConfig {
  /**
   * The type of content that should be displayed in the label.
   */
  content: MetadataLabelContent;
}

/**
 * A label that can be configured to display certain metadata.
 */
export class MetadataLabel extends Label<MetadataLabelConfig> {

  constructor(config: MetadataLabelConfig) {
    super(config);

    this.config = this.mergeConfig(config, {
      cssClasses: ['label-metadata', 'label-metadata-' + MetadataLabelContent[config.content].toLowerCase()],
    }, this.config);
  }

  configure(player: PlayerAPI, uimanager: UIInstanceManager): void {
    super.configure(player, uimanager);

    let config = <MetadataLabelConfig>this.getConfig();
    let uiconfig = uimanager.getConfig();

    let init = () => {
      switch (config.content) {
        case MetadataLabelContent.Title:
          this.setText(uiconfig.metadata.title);
          break;
        case MetadataLabelContent.Description:
          this.setText(uiconfig.metadata.description);
          break;
      }
    };

    let unload = () => {
      this.setText(null);
    };

    // Init label
    init();
<<<<<<< HEAD
    // Clear labels when source is unloaded
    player.on(player.exports.Event.SourceUnloaded, unload);

    uimanager.getConfig().events.onUpdated.subscribe(init);
=======
    // Reinit label when a new source is loaded
    player.on(player.exports.PlayerEvent.SourceLoaded, init);
    // Clear labels when source is unloaded
    player.on(player.exports.PlayerEvent.SourceUnloaded, unload);
>>>>>>> f98eec9f
  }
}<|MERGE_RESOLUTION|>--- conflicted
+++ resolved
@@ -62,16 +62,9 @@
 
     // Init label
     init();
-<<<<<<< HEAD
     // Clear labels when source is unloaded
-    player.on(player.exports.Event.SourceUnloaded, unload);
+    player.on(player.exports.PlayerEvent.SourceUnloaded, unload);
 
     uimanager.getConfig().events.onUpdated.subscribe(init);
-=======
-    // Reinit label when a new source is loaded
-    player.on(player.exports.PlayerEvent.SourceLoaded, init);
-    // Clear labels when source is unloaded
-    player.on(player.exports.PlayerEvent.SourceUnloaded, unload);
->>>>>>> f98eec9f
   }
 }