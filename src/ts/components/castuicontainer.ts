--- conflicted
+++ resolved
@@ -64,20 +64,12 @@
       }
     };
 
-<<<<<<< HEAD
-    player.on(player.exports.Event.Play, showUiWithTimeout);
-    player.on(player.exports.Event.Paused, showUiPermanently);
-    player.on(player.exports.Event.Seek, showUiPermanently);
-    player.on(player.exports.Event.Seeked, showUiAfterSeek);
-
-    uimanager.getConfig().events.onUpdated.subscribe(showUiWithTimeout);
-=======
-    player.on(player.exports.PlayerEvent.SourceLoaded, showUiWithTimeout);
     player.on(player.exports.PlayerEvent.Play, showUiWithTimeout);
     player.on(player.exports.PlayerEvent.Paused, showUiPermanently);
     player.on(player.exports.PlayerEvent.Seek, showUiPermanently);
     player.on(player.exports.PlayerEvent.Seeked, showUiAfterSeek);
->>>>>>> f98eec9f
+
+    uimanager.getConfig().events.onUpdated.subscribe(showUiWithTimeout);
   }
 
   release(): void {
