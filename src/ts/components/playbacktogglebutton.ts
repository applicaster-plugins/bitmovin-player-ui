import {ToggleButton, ToggleButtonConfig} from './togglebutton';
import {UIInstanceManager} from '../uimanager';
import PlayerEvent = bitmovin.PlayerAPI.PlayerEvent;
import {PlayerUtils} from '../playerutils';
import TimeShiftAvailabilityChangedArgs = PlayerUtils.TimeShiftAvailabilityChangedArgs;
import WarningEvent = bitmovin.PlayerAPI.WarningEvent;

/**
 * A button that toggles between playback and pause.
 */
export class PlaybackToggleButton extends ToggleButton<ToggleButtonConfig> {

  private static readonly CLASS_STOPTOGGLE = 'stoptoggle';
  protected isPlayInitiated: boolean;

  constructor(config: ToggleButtonConfig = {}) {
    super(config);

    this.config = this.mergeConfig(config, {
      cssClass: 'ui-playbacktogglebutton',
      text: 'Play/Pause',
    }, this.config);

    this.isPlayInitiated = false;
  }

  configure(player: bitmovin.PlayerAPI, uimanager: UIInstanceManager, handleClickEvent: boolean = true): void {
    super.configure(player, uimanager);

    let isSeeking = false;

    // Handler to update button state based on player state
    let playbackStateHandler = (event: PlayerEvent) => {
      // If the UI is currently seeking, playback is temporarily stopped but the buttons should
      // not reflect that and stay as-is (e.g indicate playback while seeking).
      if (isSeeking) {
        return;
      }

      if (player.isPlaying() || this.isPlayInitiated) {
        this.on();
      } else {
        this.off();
      }
    };

    // Call handler upon these events
<<<<<<< HEAD
    player.addEventHandler(player.EVENT.ON_PLAY, (e) => {
      this.isPlayInitiated = true;
      playbackStateHandler(e);
    });

    player.addEventHandler(player.EVENT.ON_PAUSED, (e) => {
      this.isPlayInitiated = false;
      playbackStateHandler(e);
    });

    if (player.EVENT.ON_PLAYING) {
      // Since player 7.3
      player.addEventHandler(player.EVENT.ON_PLAYING, (e) => {
        this.isPlayInitiated = false;
        playbackStateHandler(e);
      });
=======
    player.addEventHandler(player.Event.Play, playbackStateHandler);
    player.addEventHandler(player.Event.Paused, playbackStateHandler);
    if (player.Event.Playing) {
      // Since player 7.3. Not really necessary but just in case we ever miss the Play event.
      player.addEventHandler(player.Event.Playing, playbackStateHandler);
>>>>>>> 894ef2a1
    }
    // after unloading + loading a new source, the player might be in a different playing state (from playing into stopped)
    player.addEventHandler(player.Event.SourceLoaded, playbackStateHandler);
    player.addEventHandler(player.Event.SourceUnloaded, playbackStateHandler);
    // when playback finishes, player turns to paused mode
    player.addEventHandler(player.Event.PlaybackFinished, playbackStateHandler);
    player.addEventHandler(player.Event.CastStarted, playbackStateHandler);

    // When a playback attempt is rejected with warning 5008, we switch the button state back to off
    // This is required for blocked autoplay, because there is no Paused event in such case
    player.addEventHandler(player.Event.Warning, (event: WarningEvent) => {
      if (event.code === 5008) {
        this.isPlayInitiated = false;
        this.off();
      }
    });

    // Detect absence of timeshifting on live streams and add tagging class to convert button icons to play/stop
    let timeShiftDetector = new PlayerUtils.TimeShiftAvailabilityDetector(player);
    timeShiftDetector.onTimeShiftAvailabilityChanged.subscribe(
      (sender, args: TimeShiftAvailabilityChangedArgs) => {
        if (!args.timeShiftAvailable) {
          this.getDomElement().addClass(this.prefixCss(PlaybackToggleButton.CLASS_STOPTOGGLE));
        } else {
          this.getDomElement().removeClass(this.prefixCss(PlaybackToggleButton.CLASS_STOPTOGGLE));
        }
      }
    );
    timeShiftDetector.detect(); // Initial detection

    if (handleClickEvent) {
      // Control player by button events
      // When a button event triggers a player API call, events are fired which in turn call the event handler
      // above that updated the button state.
      this.onClick.subscribe(() => {
        if (player.isPlaying() || this.isPlayInitiated) {
          player.pause('ui');
        } else {
          player.play('ui');
        }
      });
    }

    // Track UI seeking status
    uimanager.onSeek.subscribe(() => {
      isSeeking = true;
    });
    uimanager.onSeeked.subscribe(() => {
      isSeeking = false;
    });

    // Startup init
    playbackStateHandler(null);
  }
}<|MERGE_RESOLUTION|>--- conflicted
+++ resolved
@@ -45,30 +45,22 @@
     };
 
     // Call handler upon these events
-<<<<<<< HEAD
-    player.addEventHandler(player.EVENT.ON_PLAY, (e) => {
+    player.addEventHandler(player.Event.Play, (e) => {
       this.isPlayInitiated = true;
       playbackStateHandler(e);
     });
 
-    player.addEventHandler(player.EVENT.ON_PAUSED, (e) => {
+    player.addEventHandler(player.Event.Paused, (e) => {
       this.isPlayInitiated = false;
       playbackStateHandler(e);
     });
 
-    if (player.EVENT.ON_PLAYING) {
+    if (player.Event.Playing) {
       // Since player 7.3
-      player.addEventHandler(player.EVENT.ON_PLAYING, (e) => {
+      player.addEventHandler(player.Event.Playing, (e) => {
         this.isPlayInitiated = false;
         playbackStateHandler(e);
       });
-=======
-    player.addEventHandler(player.Event.Play, playbackStateHandler);
-    player.addEventHandler(player.Event.Paused, playbackStateHandler);
-    if (player.Event.Playing) {
-      // Since player 7.3. Not really necessary but just in case we ever miss the Play event.
-      player.addEventHandler(player.Event.Playing, playbackStateHandler);
->>>>>>> 894ef2a1
     }
     // after unloading + loading a new source, the player might be in a different playing state (from playing into stopped)
     player.addEventHandler(player.Event.SourceLoaded, playbackStateHandler);
