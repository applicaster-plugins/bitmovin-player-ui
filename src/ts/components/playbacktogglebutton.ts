--- conflicted
+++ resolved
@@ -2,7 +2,7 @@
 import {UIInstanceManager} from '../uimanager';
 import {PlayerUtils} from '../playerutils';
 import TimeShiftAvailabilityChangedArgs = PlayerUtils.TimeShiftAvailabilityChangedArgs;
-import { PlayerAPI, PlayerEventBase, WarningEvent } from 'bitmovin-player';
+import { PlayerAPI, WarningEvent } from 'bitmovin-player';
 
 /**
  * A button that toggles between playback and pause.
@@ -29,11 +29,7 @@
     let isSeeking = false;
 
     // Handler to update button state based on player state
-<<<<<<< HEAD
     let playbackStateHandler = () => {
-=======
-    let playbackStateHandler = (event: PlayerEventBase) => {
->>>>>>> f98eec9f
       // If the UI is currently seeking, playback is temporarily stopped but the buttons should
       // not reflect that and stay as-is (e.g indicate playback while seeking).
       if (isSeeking) {
@@ -63,14 +59,9 @@
       playbackStateHandler();
     });
     // after unloading + loading a new source, the player might be in a different playing state (from playing into stopped)
-<<<<<<< HEAD
-    player.on(player.exports.Event.SourceLoaded, playbackStateHandler);
+    player.on(player.exports.PlayerEvent.SourceLoaded, playbackStateHandler);
     uimanager.getConfig().events.onUpdated.subscribe(playbackStateHandler);
-    player.on(player.exports.Event.SourceUnloaded, playbackStateHandler);
-=======
-    player.on(player.exports.PlayerEvent.SourceLoaded, playbackStateHandler);
     player.on(player.exports.PlayerEvent.SourceUnloaded, playbackStateHandler);
->>>>>>> f98eec9f
     // when playback finishes, player turns to paused mode
     player.on(player.exports.PlayerEvent.PlaybackFinished, playbackStateHandler);
     player.on(player.exports.PlayerEvent.CastStarted, playbackStateHandler);
