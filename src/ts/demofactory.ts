--- conflicted
+++ resolved
@@ -31,12 +31,9 @@
 import {AudioTrackListBox} from './components/audiotracklistbox';
 import {SettingsPanelItem} from './components/settingspanelitem';
 import {SettingsPanelPage} from './components/settingspanelpage';
-<<<<<<< HEAD
-import { PlayerAPI } from 'bitmovin-player';
-=======
 import { UIFactory } from './uifactory';
 import { UIConfig } from './uiconfig';
->>>>>>> bb53c701
+import { PlayerAPI } from 'bitmovin-player';
 
 export namespace DemoFactory {
 
