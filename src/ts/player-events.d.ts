--- conflicted
+++ resolved
@@ -5,84 +5,6 @@
     /**
      * All available events of the player
      */
-<<<<<<< HEAD
-    interface EventList {
-      AdBreakStarted: Event;
-      AdBreakFinished: Event;
-      AdClicked: Event;
-      AdError: Event;
-      AdFinished: Event;
-      AdLinearityChanged: Event;
-      AdManifestLoaded: Event;
-      AdScheduled: Event;
-      AdSkipped: Event;
-      AdStarted: Event;
-      OverlayAdStarted: Event;
-      AdQuartile: Event;
-      AudioAdaptation: Event;
-      AudioChanged: Event;
-      AudioAdded: Event;
-      AudioRemoved: Event;
-      AudioQualityChanged: Event;
-      AudioDownloadQualityChange: Event;
-      AudioDownloadQualityChanged: Event;
-      AudioPlaybackQualityChanged: Event;
-      CastAvailable: Event;
-      CastStart: Event;
-      CastStarted: Event;
-      CastWaitingForDevice: Event;
-      CastStopped: Event;
-      CueParsed: Event;
-      CueEnter: Event;
-      CueUpdate: Event;
-      CueExit: Event;
-      Destroy: Event;
-      DownloadFinished: Event;
-      DVRWindowExceeded: Event;
-      Error: Event;
-      FullscreenEnter: Event;
-      FullscreenExit: Event;
-      Metadata: Event;
-      MetadataParsed: Event;
-      Muted: Event;
-      Paused: Event;
-      PeriodSwitch: Event;
-      PeriodSwitched: Event;
-      Play: Event;
-      Playing: Event;
-      PlaybackFinished: Event;
-      PlaybackSpeedChanged: Event;
-      PlayerResize: Event;
-      Ready: Event;
-      Seek: Event;
-      Seeked: Event;
-      SegmentPlayback: Event;
-      SegmentRequestFinished: Event;
-      SourceLoaded: Event;
-      SourceUnloaded: Event;
-      StallStarted: Event;
-      StallEnded: Event;
-      SubtitleAdded: Event;
-      SubtitleChanged: Event;
-      SubtitleRemoved: Event;
-      TimeChanged: Event;
-      TimeShift: Event;
-      TimeShifted: Event;
-      Unmuted: Event;
-      VideoAdaptation: Event;
-      VideoQualityChanged: Event;
-      VideoDownloadQualityChange: Event;
-      VideoDownloadQualityChanged: Event;
-      VideoPlaybackQualityChanged: Event;
-      VolumeChanged: Event;
-      VRStereoChanged: Event;
-      Warning: Event;
-      PictureInPictureEnter: Event;
-      PictureInPictureExit: Event;
-      AirplayAvailable: Event;
-      VRViewingDirectionChange: Event;
-      VRViewingDirectionChanged: Event;
-=======
     import ViewMode = bitmovin.player.ViewMode;
 
     enum Event {
@@ -96,6 +18,8 @@
       AdScheduled,
       AdSkipped,
       AdStarted,
+      OverlayAdStarted: Event;
+      AdQuartile: Event;
       AudioAdaptation,
       AudioChanged,
       AudioAdded,
@@ -156,7 +80,6 @@
       VRViewingDirectionChange,
       VRViewingDirectionChanged,
       ViewModeChanged,
->>>>>>> d75f7cb0
     }
 
     interface PlayerEvent {
