--- conflicted
+++ resolved
@@ -4,127 +4,12 @@
 import {Container} from './components/container';
 import { SeekBar, SeekBarMarker } from './components/seekbar';
 import {NoArgs, EventDispatcher, CancelEventArgs} from './eventdispatcher';
-<<<<<<< HEAD
-import {SettingsToggleButton} from './components/settingstogglebutton';
-import {SettingsPanel} from './components/settingspanel';
-import {SubtitleSettingsLabel} from './components/subtitlesettings/subtitlesettingslabel';
-import {VideoQualitySelectBox} from './components/videoqualityselectbox';
-import {Watermark} from './components/watermark';
-import {AudioQualitySelectBox} from './components/audioqualityselectbox';
-import {AudioTrackSelectBox} from './components/audiotrackselectbox';
-import {SeekBarLabel} from './components/seekbarlabel';
-import {VolumeSlider} from './components/volumeslider';
-import {SubtitleSelectBox} from './components/subtitleselectbox';
-import {SubtitleOverlay} from './components/subtitleoverlay';
-import {VolumeControlButton} from './components/volumecontrolbutton';
-import {CastToggleButton} from './components/casttogglebutton';
-import {CastStatusOverlay} from './components/caststatusoverlay';
-import {ErrorMessageMap, ErrorMessageOverlay, ErrorMessageTranslator} from './components/errormessageoverlay';
-import {TitleBar} from './components/titlebar';
-import {RecommendationOverlay} from './components/recommendationoverlay';
-import {AdMessageLabel} from './components/admessagelabel';
-import {AdSkipButton} from './components/adskipbutton';
-import {AdClickOverlay} from './components/adclickoverlay';
-import {PlaybackSpeedSelectBox} from './components/playbackspeedselectbox';
-import {BufferingOverlay} from './components/bufferingoverlay';
-import {CastUIContainer} from './components/castuicontainer';
-import {PlaybackToggleOverlay} from './components/playbacktoggleoverlay';
-import {CloseButton} from './components/closebutton';
-import {MetadataLabel, MetadataLabelContent} from './components/metadatalabel';
-import {Label} from './components/label';
-import {AirPlayToggleButton} from './components/airplaytogglebutton';
-import {PictureInPictureToggleButton} from './components/pictureinpicturetogglebutton';
-import {Spacer} from './components/spacer';
-import {UIUtils} from './uiutils';
-import {ArrayUtils} from './arrayutils';
-import {BrowserUtils} from './browserutils';
-import { PlayerUtils } from './playerutils';
-import {SettingsPanelPage} from './components/settingspanelpage';
-import {SubtitleSettingsPanelPage} from './components/subtitlesettings/subtitlesettingspanelpage';
-import {SettingsPanelPageOpenButton} from './components/settingspanelpageopenbutton';
-import {SettingsPanelItem} from './components/settingspanelitem';
-import { PlayerAPI, Event, Events, PlayerEventCallback } from 'bitmovin-player';
-
-export interface UIRecommendationConfig {
-  title: string;
-  url: string;
-  thumbnail?: string;
-  duration?: number;
-}
-
-/**
- * Marks a position on the playback timeline, e.g. a chapter or an ad break.
- */
-export interface TimelineMarker {
-  /**
-   * The time in the playback timeline (e.g. {@link SeekBar}) that should be marked.
-   */
-  time: number;
-  /**
-   * Optional duration that makes the marker mark an interval instead of a single moment in time.
-   */
-  duration?: number;
-  /**
-   * Optional title text of the marked position, e.g. a chapter name.
-   * Will be rendered in the {@link SeekBarLabel} attached to a {@link SeekBar}.
-   */
-  title?: string;
-  /**
-   * Optional CSS classes that are applied to the marker on a {@link SeekBar} and can be used to
-   * differentiate different types of markers by their style (e.g. different color of chapter markers
-   * and ad break markers).
-   * The CSS classes are also propagated to a connected {@link SeekBarLabel}.
-   *
-   * Multiple classes can be added to allow grouping of markers into types (e.g. chapter markers,
-   * ad break markers) by a shared class and still identify and style each marker with distinct
-   * classes (e.g. `['marker-type-chapter', 'chapter-number-1']`).
-   */
-  cssClasses?: string[];
-}
-
-export interface UIConfig {
-  /**
-   * Specifies the container in the DOM into which the UI will be added. Can be a CSS selector string or a
-   * HTMLElement object. By default, the player figure will be used ({@link PlayerAPI#getFigure}).
-   */
-  container?: string | HTMLElement;
-  metadata?: {
-    title?: string;
-    description?: string;
-    markers?: TimelineMarker[];
-  };
-  // TODO move recommendations into metadata in next major release
-  recommendations?: UIRecommendationConfig[];
-  /**
-   * Specifies if the UI variants should be resolved and switched automatically upon certain player events. The default
-   * is `true`. Should be set to `false` if purely manual switching through {@link UIManager.resolveUiVariant} is
-   * desired. A hybrid approach can be used by setting this to `true` (or leaving the default) and overriding
-   * automatic switches through a {@link UIManager.onUiVariantResolve} event handler.
-   */
-  autoUiVariantResolve?: boolean;
-  /**
-   * Specifies if the `PlaybackSpeedSelectBox` should be displayed within the `SettingsPanel`
-   * Default: false
-   */
-  playbackSpeedSelectionEnabled?: boolean;
-  /**
-   * Provide customized errorMessages
-   * For an example have a look at {@link ErrorMessageOverlayConfig.messages}
-   */
-  errorMessages?: ErrorMessageMap | ErrorMessageTranslator;
-}
-=======
-import PlayerAPI = bitmovin.PlayerAPI;
-import Event = bitmovin.PlayerAPI.Event;
-import PlayerEventCallback = bitmovin.PlayerAPI.PlayerEventCallback;
-import AdStartedEvent = bitmovin.PlayerAPI.AdStartedEvent;
-import PlayerEvent = bitmovin.PlayerAPI.PlayerEvent;
 import {UIUtils} from './uiutils';
 import {ArrayUtils} from './arrayutils';
 import {BrowserUtils} from './browserutils';
 import { UIFactory } from './uifactory';
 import { TimelineMarker, UIConfig } from './uiconfig';
->>>>>>> bb53c701
+import { PlayerAPI, Event, Events, PlayerEventCallback } from 'bitmovin-player';
 
 export interface InternalUIConfig extends UIConfig {
   events: {
