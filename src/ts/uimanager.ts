import {UIContainer} from './components/uicontainer';
import {DOM} from './dom';
import {Component, ComponentConfig} from './components/component';
import {Container} from './components/container';
import {PlaybackToggleButton} from './components/playbacktogglebutton';
import {FullscreenToggleButton} from './components/fullscreentogglebutton';
import {VRToggleButton} from './components/vrtogglebutton';
import {VolumeToggleButton} from './components/volumetogglebutton';
import {SeekBar} from './components/seekbar';
import {PlaybackTimeLabel, PlaybackTimeLabelMode} from './components/playbacktimelabel';
import {ControlBar} from './components/controlbar';
import {NoArgs, EventDispatcher, CancelEventArgs} from './eventdispatcher';
import {SettingsToggleButton} from './components/settingstogglebutton';
import {SettingsPanel, SettingsPanelItem} from './components/settingspanel';
import {SubtitleSettingsPanel} from './components/subtitlesettingspanel';
import {SubtitleSettingsOpener, SubtitlePanelCloser, SubtitleSettingLabel} from './components/subtitlesettingtoggle';
import {VideoQualitySelectBox} from './components/videoqualityselectbox';
import {Watermark} from './components/watermark';
import {AudioQualitySelectBox} from './components/audioqualityselectbox';
import {AudioTrackSelectBox} from './components/audiotrackselectbox';
import {SeekBarLabel} from './components/seekbarlabel';
import {VolumeSlider} from './components/volumeslider';
import {SubtitleSelectBox} from './components/subtitleselectbox';
import {SubtitleOverlay, SubtitleOverlayConfig} from './components/subtitleoverlay';
import {VolumeControlButton} from './components/volumecontrolbutton';
import {CastToggleButton} from './components/casttogglebutton';
import {CastStatusOverlay} from './components/caststatusoverlay';
import {ErrorMessageOverlay} from './components/errormessageoverlay';
import {TitleBar} from './components/titlebar';
import PlayerAPI = bitmovin.PlayerAPI;
import {RecommendationOverlay} from './components/recommendationoverlay';
import {AdMessageLabel} from './components/admessagelabel';
import {AdSkipButton} from './components/adskipbutton';
import {AdClickOverlay} from './components/adclickoverlay';
import EVENT = bitmovin.PlayerAPI.EVENT;
import PlayerEventCallback = bitmovin.PlayerAPI.PlayerEventCallback;
import AdStartedEvent = bitmovin.PlayerAPI.AdStartedEvent;
import {ArrayUtils, UIUtils, BrowserUtils, ColorUtils} from './utils';
import {PlaybackSpeedSelectBox} from './components/playbackspeedselectbox';
import {BufferingOverlay} from './components/bufferingoverlay';
import {CastUIContainer} from './components/castuicontainer';
import {PlaybackToggleOverlay} from './components/playbacktoggleoverlay';
import {CloseButton} from './components/closebutton';
import {MetadataLabel, MetadataLabelContent} from './components/metadatalabel';
import {Label} from './components/label';
import PlayerEvent = bitmovin.PlayerAPI.PlayerEvent;
import {AirPlayToggleButton} from './components/airplaytogglebutton';
import {PictureInPictureToggleButton} from './components/pictureinpicturetogglebutton';
import {Spacer} from './components/spacer';
import GetSubtitleSettingList from './components/subtitlesettings/settinglist';

export interface UIRecommendationConfig {
  title: string;
  url: string;
  thumbnail?: string;
  duration?: number;
}

export interface TimelineMarker {
  time: number;
  title?: string;
}

export interface UIConfig {
  metadata?: {
    title?: string;
    description?: string;
    markers?: TimelineMarker[];
  };
  recommendations?: UIRecommendationConfig[];
  subtitles?: {
    fontColor?: string;
    backgroundColor?: string;
    windowColor?: string;
    fontFamily?: string;
    fontVariant?: string;
    fontStyle?: string;
    characterEdge?: string;
    coef?: number;
  }
}

/**
 * The context that will be passed to a {@link UIConditionResolver} to determine if it's conditions fulfil the context.
 */
export interface UIConditionContext {
  /**
   * Tells if the player is loading or playing an ad.
   */
  isAd: boolean;
  /**
   * Tells if the ad allows a UI. This is currently only true for VAST ads and cannot be used to differentiate between
   * different ad clients (i.e. to display different UIs for different ad clients).
   * @deprecated Will be removed in an upcoming major release, use {@link #adClientType} instead.
   */
  isAdWithUI: boolean;
  /**
   * Tells the ad client (e.g. 'vast, 'ima') if {@link #isAd} is true.
   */
  adClientType: string;
  /**
   * Tells if the player is currently in fullscreen mode.
   */
  isFullscreen: boolean;
  /**
   * Tells if the UI is running in a mobile browser.
   */
  isMobile: boolean;
  /**
   * Tells if the player is in playing or paused state.
   */
  isPlaying: boolean;
  /**
   * The width of the player/UI element.
   */
  width: number;
  /**
   * The width of the document where the player/UI is embedded in.
   */
  documentWidth: number;
}

/**
 * Resolves the conditions of its associated UI in a {@link UIVariant} upon a {@link UIConditionContext} and decides
 * if the UI should be displayed. If it returns true, the UI is a candidate for display; if it returns false, it will
 * not be displayed in the given context.
 */
export interface UIConditionResolver {
  (context: UIConditionContext): boolean;
}

/**
 * Associates a UI instance with an optional {@link UIConditionResolver} that determines if the UI should be displayed.
 */
export interface UIVariant {
  ui: UIContainer;
  condition?: UIConditionResolver;
}

export class UIManager {

  private player: PlayerAPI;
  private playerElement: DOM;
  private uiVariants: UIVariant[];
  private uiInstanceManagers: InternalUIInstanceManager[];
  private currentUi: InternalUIInstanceManager;
  private config: UIConfig;
  private managerPlayerWrapper: PlayerWrapper;

  /**
   * Creates a UI manager with a single UI variant that will be permanently shown.
   * @param player the associated player of this UI
   * @param ui the UI to add to the player
   * @param config optional UI configuration
   */
  constructor(player: PlayerAPI, ui: UIContainer, config?: UIConfig);
  /**
   * Creates a UI manager with a list of UI variants that will be dynamically selected and switched according to
   * the context of the UI.
   *
   * Every time the UI context changes, the conditions of the UI variants will be sequentially resolved and the first
   * UI, whose condition evaluates to true, will be selected and displayed. The last variant in the list might omit the
   * condition resolver and will be selected as default/fallback UI when all other conditions fail. If there is no
   * fallback UI and all conditions fail, no UI will be displayed.
   *
   * @param player the associated player of this UI
   * @param uiVariants a list of UI variants that will be dynamically switched
   * @param config optional UI configuration
   */
  constructor(player: PlayerAPI, uiVariants: UIVariant[], config?: UIConfig);
  constructor(player: PlayerAPI, playerUiOrUiVariants: UIContainer | UIVariant[], config: UIConfig = {}) {
    if (playerUiOrUiVariants instanceof UIContainer) {
      // Single-UI constructor has been called, transform arguments to UIVariant[] signature
      let playerUi = <UIContainer>playerUiOrUiVariants;
      let adsUi = null;

      let uiVariants = [];

      // Add the ads UI if defined
      if (adsUi) {
        uiVariants.push({
          ui: adsUi,
          condition: (context: UIConditionContext) => {
            return context.isAdWithUI;
          },
        });
      }

      // Add the default player UI
      uiVariants.push({ ui: playerUi });

      this.uiVariants = uiVariants;
    }
    else {
      // Default constructor (UIVariant[]) has been called
      this.uiVariants = <UIVariant[]>playerUiOrUiVariants;
    }

    this.player = player;
    this.config = config;
    this.managerPlayerWrapper = new PlayerWrapper(player);
    this.playerElement = new DOM(player.getFigure());

    // Create UI instance managers for the UI variants
    // The instance managers map to the corresponding UI variants by their array index
    this.uiInstanceManagers = [];
    let uiVariantsWithoutCondition = [];
    for (let uiVariant of this.uiVariants) {
      if (uiVariant.condition == null) {
        // Collect variants without conditions for error checking
        uiVariantsWithoutCondition.push(uiVariant);
      }
      // Create the instance manager for a UI variant
      this.uiInstanceManagers.push(new InternalUIInstanceManager(player, uiVariant.ui, this.config));
    }
    // Make sure that there is only one UI variant without a condition
    // It does not make sense to have multiple variants without condition, because only the first one in the list
    // (the one with the lowest index) will ever be selected.
    if (uiVariantsWithoutCondition.length > 1) {
      throw Error('Too many UIs without a condition: You cannot have more than one default UI');
    }
    // Make sure that the default UI variant, if defined, is at the end of the list (last index)
    // If it comes earlier, the variants with conditions that come afterwards will never be selected because the
    // default variant without a condition always evaluates to 'true'
    if (uiVariantsWithoutCondition.length > 0
      && uiVariantsWithoutCondition[0] !== this.uiVariants[this.uiVariants.length - 1]) {
      throw Error('Invalid UI variant order: the default UI (without condition) must be at the end of the list');
    }

    let adStartedEvent: AdStartedEvent = null; // keep the event stored here during ad playback
    let isMobile = BrowserUtils.isMobile;

    // Dynamically select a UI variant that matches the current UI condition.
    let resolveUiVariant = (event: PlayerEvent) => {
      // Make sure that the ON_AD_STARTED event data is persisted through ad playback in case other events happen
      // in the meantime, e.g. player resize. We need to store this data because there is no other way to find out
      // ad details (e.g. the ad client) while an ad is playing.
      // Existing event data signals that an ad is currently active. We cannot use player.isAd() because it returns
      // true on ad start and also on ad end events, which is problematic.
      if (event != null) {
        switch (event.type) {
          // When the ad starts, we store the event data
          case player.EVENT.ON_AD_STARTED:
            adStartedEvent = <AdStartedEvent>event;
            break;
          // When the ad ends, we delete the event data
          case player.EVENT.ON_AD_FINISHED:
          case player.EVENT.ON_AD_SKIPPED:
          case player.EVENT.ON_AD_ERROR:
            adStartedEvent = null;
            break;
          // When a new source is loaded during ad playback, there will be no ad end event so we detect the end
          // of the ad playback by checking isAd() in ON_READY, because ON_READY always arrives when the source
          // changes.
          case player.EVENT.ON_READY:
            if (adStartedEvent && !player.isAd()) {
              adStartedEvent = null;
            }
        }
      }

      // Detect if an ad has started
      let ad = adStartedEvent != null;
      let adWithUI = ad && adStartedEvent.clientType === 'vast';

      // Determine the current context for which the UI variant will be resolved
      let context: UIConditionContext = {
        isAd: ad,
        isAdWithUI: adWithUI,
        adClientType: ad ? adStartedEvent.clientType : null,
        isFullscreen: this.player.isFullscreen(),
        isMobile: isMobile,
        isPlaying: this.player.isPlaying(),
        width: this.playerElement.width(),
        documentWidth: document.body.clientWidth,
      };

      let nextUi: InternalUIInstanceManager = null;
      let uiVariantChanged = false;

      // Select new UI variant
      // If no variant condition is fulfilled, we switch to *no* UI
      for (let uiVariant of this.uiVariants) {
        if (uiVariant.condition == null || uiVariant.condition(context) === true) {
          nextUi = this.uiInstanceManagers[this.uiVariants.indexOf(uiVariant)];
          break;
        }
      }

      // Determine if the UI variant is changing
      if (nextUi !== this.currentUi) {
        uiVariantChanged = true;
        // console.log('switched from ', this.currentUi ? this.currentUi.getUI() : 'none',
        //   ' to ', nextUi ? nextUi.getUI() : 'none');
      }

      // Only if the UI variant is changing, we need to do some stuff. Else we just leave everything as-is.
      if (uiVariantChanged) {
        // Hide the currently active UI variant
        if (this.currentUi) {
          this.currentUi.getUI().hide();
        }

        // Assign the new UI variant as current UI
        this.currentUi = nextUi;

        // When we switch to a different UI instance, there's some additional stuff to manage. If we do not switch
        // to an instance, we're done here.
        if (this.currentUi != null) {
          // Add the UI to the DOM (and configure it) the first time it is selected
          if (!this.currentUi.isConfigured()) {
            this.addUi(this.currentUi);
          }

          // If this is an ad UI, we need to relay the saved ON_AD_STARTED event data so ad components can configure
          // themselves for the current ad.
          if (context.isAd) {
            /* Relay the ON_AD_STARTED event to the ads UI
             *
             * Because the ads UI is initialized in the ON_AD_STARTED handler, i.e. when the ON_AD_STARTED event has
             * already been fired, components in the ads UI that listen for the ON_AD_STARTED event never receive it.
             * Since this can break functionality of components that rely on this event, we relay the event to the
             * ads UI components with the following call.
             */
            this.currentUi.getWrappedPlayer().fireEventInUI(this.player.EVENT.ON_AD_STARTED, adStartedEvent);
          }

          this.currentUi.getUI().show();
        }
      }
    };

    // Listen to the following events to trigger UI variant resolution
    this.managerPlayerWrapper.getPlayer().addEventHandler(this.player.EVENT.ON_READY, resolveUiVariant);
    this.managerPlayerWrapper.getPlayer().addEventHandler(this.player.EVENT.ON_PLAY, resolveUiVariant);
    this.managerPlayerWrapper.getPlayer().addEventHandler(this.player.EVENT.ON_PAUSED, resolveUiVariant);
    this.managerPlayerWrapper.getPlayer().addEventHandler(this.player.EVENT.ON_AD_STARTED, resolveUiVariant);
    this.managerPlayerWrapper.getPlayer().addEventHandler(this.player.EVENT.ON_AD_FINISHED, resolveUiVariant);
    this.managerPlayerWrapper.getPlayer().addEventHandler(this.player.EVENT.ON_AD_SKIPPED, resolveUiVariant);
    this.managerPlayerWrapper.getPlayer().addEventHandler(this.player.EVENT.ON_AD_ERROR, resolveUiVariant);
    this.managerPlayerWrapper.getPlayer().addEventHandler(this.player.EVENT.ON_PLAYER_RESIZE, resolveUiVariant);
    this.managerPlayerWrapper.getPlayer().addEventHandler(this.player.EVENT.ON_FULLSCREEN_ENTER, resolveUiVariant);
    this.managerPlayerWrapper.getPlayer().addEventHandler(this.player.EVENT.ON_FULLSCREEN_EXIT, resolveUiVariant);

    // Initialize the UI
    resolveUiVariant(null);
  }

  getConfig(): UIConfig {
    return this.config;
  }

  private addUi(ui: InternalUIInstanceManager): void {
    let dom = ui.getUI().getDomElement();
    ui.configureControls();
    /* Append the UI DOM after configuration to avoid CSS transitions at initialization
     * Example: Components are hidden during configuration and these hides may trigger CSS transitions that are
     * undesirable at this time. */
    this.playerElement.append(dom);

    // Fire onConfigured after UI DOM elements are successfully added. When fired immediately, the DOM elements
    // might not be fully configured and e.g. do not have a size.
    // https://swizec.com/blog/how-to-properly-wait-for-dom-elements-to-show-up-in-modern-browsers/swizec/6663
    if (window.requestAnimationFrame) {
      requestAnimationFrame(() => { ui.onConfigured.dispatch(ui.getUI()); });
    } else {
      // IE9 fallback
      setTimeout(() => { ui.onConfigured.dispatch(ui.getUI()); }, 0);
    }
  }

  private releaseUi(ui: InternalUIInstanceManager): void {
    ui.releaseControls();
    ui.getUI().getDomElement().remove();
    ui.clearEventHandlers();
  }

  release(): void {
    for (let uiInstanceManager of this.uiInstanceManagers) {
      this.releaseUi(uiInstanceManager);
    }
    this.managerPlayerWrapper.clearEventHandlers();
  }
}

export namespace UIManager.Factory {

  export function buildDefaultUI(player: PlayerAPI, config: UIConfig = {}): UIManager {
    return UIManager.Factory.buildModernUI(player, config);
  }

  export function buildDefaultSmallScreenUI(player: PlayerAPI, config: UIConfig = {}): UIManager {
    return UIManager.Factory.buildModernSmallScreenUI(player, config);
  }

  export function buildDefaultCastReceiverUI(player: PlayerAPI, config: UIConfig = {}): UIManager {
    return UIManager.Factory.buildModernCastReceiverUI(player, config);
  }

  // extractSubtitleOverlayConfig takes the subtitle sstyling option from the UIConfig
  // and translate it to use proper classes where required
  // user only have to input string
  function extractSubtitleOverlayConfig(config: UIConfig): SubtitleOverlayConfig {
    if (config.subtitles == null) {
      return {}
    }
    let conf = config.subtitles;
    let res: SubtitleOverlayConfig = {};
    if (conf.backgroundColor != null) {
      res.backgroundColor = ColorUtils.colorFromCss(conf.backgroundColor)
    }
    if (conf.fontColor != null) {
      res.fontColor = ColorUtils.colorFromCss(conf.fontColor)
    }
    if (conf.windowColor != null) {
      res.windowColor = ColorUtils.colorFromCss(conf.windowColor)
    }
    res.fontFamily = conf.fontFamily
    res.fontVariant = conf.fontVariant
    res.fontStyle = conf.fontStyle
    res.characterEdge = conf.characterEdge
    res.characterEdge = conf.characterEdge
    return res
  }

  function modernUI(config: SubtitleOverlayConfig) {
    let subtitleOverlay = new SubtitleOverlay(config);

    let subtitleSettingsPanel = new SubtitleSettingsPanel({
      hidden: true,
      components: GetSubtitleSettingList(subtitleOverlay),
      overlay: subtitleOverlay,
    });

    let components: Component<ComponentConfig>[] = [
        new SettingsPanelItem('Video Quality', new VideoQualitySelectBox()),
        new SettingsPanelItem('Speed', new PlaybackSpeedSelectBox()),
        new SettingsPanelItem('Audio Track', new AudioTrackSelectBox()),
        new SettingsPanelItem('Audio Quality', new AudioQualitySelectBox()),
<<<<<<< HEAD
  ]
    let settingsPanel = new SettingsPanel({
      components: components,
=======
        new SettingsPanelItem('Subtitles', new SubtitleSelectBox()),
      ],
>>>>>>> 39a3427c
      hidden: true,
    });

    let subtitleSettingsOpener = new SubtitleSettingsOpener({
      subtitleSettingsPanel: subtitleSettingsPanel,
      settingsPanel: settingsPanel,
    });
    settingsPanel.addComponent(
      new SettingsPanelItem(
        new SubtitleSettingLabel({text: 'Subtiles', opener: subtitleSettingsOpener}),
        new SubtitleSelectBox()
    ))

    let subtitleSettingsCloser = new SubtitlePanelCloser({
      subtitleSettingsPanel: subtitleSettingsPanel,
      settingsPanel: settingsPanel,
    });
    subtitleSettingsPanel.addComponent(subtitleSettingsCloser)

    let controlBar = new ControlBar({
      components: [
        settingsPanel,
        subtitleSettingsPanel,
        new Container({
          components: [
            new PlaybackTimeLabel({ timeLabelMode: PlaybackTimeLabelMode.CurrentTime, hideInLivePlayback: true }),
            new SeekBar({ label: new SeekBarLabel() }),
            new PlaybackTimeLabel({ timeLabelMode: PlaybackTimeLabelMode.TotalTime, cssClasses: ['text-right'] }),
          ],
          cssClasses: ['controlbar-top'],
        }),
        new Container({
          components: [
            new PlaybackToggleButton(),
            new VolumeToggleButton(),
            new VolumeSlider(),
            new Spacer(),
            new PictureInPictureToggleButton(),
            new AirPlayToggleButton(),
            new CastToggleButton(),
            new VRToggleButton(),
            new SettingsToggleButton({ settingsPanel: settingsPanel }),
            new FullscreenToggleButton(),
          ],
          cssClasses: ['controlbar-bottom'],
        }),
      ],
    });

    return new UIContainer({
      components: [
        subtitleOverlay,
        new BufferingOverlay(),
        new PlaybackToggleOverlay(),
        new CastStatusOverlay(),
        controlBar,
        new TitleBar(),
        new RecommendationOverlay(),
        new Watermark(),
        new ErrorMessageOverlay(),
      ],
      cssClasses: ['ui-skin-modern'],
    });
  }

  function modernAdsUI() {
    return new UIContainer({
      components: [
        new BufferingOverlay(),
        new AdClickOverlay(),
        new PlaybackToggleOverlay(),
        new Container({
          components: [
            new AdMessageLabel({ text: 'Ad: {remainingTime} secs' }),
            new AdSkipButton(),
          ],
          cssClass: 'ui-ads-status',
        }),
        new ControlBar({
          components: [
            new Container({
              components: [
                new PlaybackToggleButton(),
                new VolumeToggleButton(),
                new VolumeSlider(),
                new Spacer(),
                new FullscreenToggleButton(),
              ],
              cssClasses: ['controlbar-bottom'],
            }),
          ],
        }),
      ],
      cssClasses: ['ui-skin-modern', 'ui-skin-ads'],
    });
  }

  function modernSmallScreenUI(config: SubtitleOverlayConfig) {
    let subtitleOverlay = new SubtitleOverlay(config);
    let subtitleSettingsPanel = new SubtitleSettingsPanel({
      hidden: true,
      hideDelay: -1,
      components: GetSubtitleSettingList(subtitleOverlay),
      overlay: subtitleOverlay,
    });
    let components: Component<ComponentConfig>[] = [
        new SettingsPanelItem('Video Quality', new VideoQualitySelectBox()),
        new SettingsPanelItem('Speed', new PlaybackSpeedSelectBox()),
        new SettingsPanelItem('Audio Track', new AudioTrackSelectBox()),
        new SettingsPanelItem('Audio Quality', new AudioQualitySelectBox()),
<<<<<<< HEAD
    ]
    let settingsPanel = new SettingsPanel({
      components: components,
=======
        new SettingsPanelItem('Subtitles', new SubtitleSelectBox()),
      ],
>>>>>>> 39a3427c
      hidden: true,
      hideDelay: -1,
    });
    let subtitleSettingsOpener = new SubtitleSettingsOpener({
      subtitleSettingsPanel: subtitleSettingsPanel,
      settingsPanel: settingsPanel
    });
    settingsPanel.addComponent(
      new SettingsPanelItem(
        new SubtitleSettingLabel({text: 'Subtiles', opener: subtitleSettingsOpener}),
        new SubtitleSelectBox()
    ))

    let subtitleSettingsCloser = new SubtitlePanelCloser({
      subtitleSettingsPanel: subtitleSettingsPanel,
      settingsPanel: settingsPanel,
    });
    subtitleSettingsPanel.addComponent(subtitleSettingsCloser)

    settingsPanel.addComponent(new CloseButton({ target: settingsPanel }));
    subtitleSettingsPanel.addComponent(new CloseButton({ target: subtitleSettingsPanel }));

    let controlBar = new ControlBar({
      components: [
        new Container({
          components: [
            new PlaybackTimeLabel({ timeLabelMode: PlaybackTimeLabelMode.CurrentTime, hideInLivePlayback: true }),
            new SeekBar({ label: new SeekBarLabel() }),
            new PlaybackTimeLabel({ timeLabelMode: PlaybackTimeLabelMode.TotalTime, cssClasses: ['text-right'] }),
          ],
          cssClasses: ['controlbar-top'],
        }),
      ],
    });

    return new UIContainer({
      components: [
        subtitleOverlay,
        new BufferingOverlay(),
        new CastStatusOverlay(),
        new PlaybackToggleOverlay(),
        controlBar,
        new TitleBar({
          components: [
            new MetadataLabel({ content: MetadataLabelContent.Title }),
            new CastToggleButton(),
            new VRToggleButton(),
            new SettingsToggleButton({ settingsPanel: settingsPanel }),
            new FullscreenToggleButton(),
          ],
        }),
        settingsPanel,
        subtitleSettingsPanel,
        new RecommendationOverlay(),
        new Watermark(),
        new ErrorMessageOverlay(),
      ],
      cssClasses: ['ui-skin-modern', 'ui-skin-smallscreen'],
    });
  }

  function modernSmallScreenAdsUI() {
    return new UIContainer({
      components: [
        new BufferingOverlay(),
        new AdClickOverlay(),
        new PlaybackToggleOverlay(),
        new TitleBar({
          components: [
            // dummy label with no content to move buttons to the right
            new Label({ cssClass: 'label-metadata-title' }),
            new FullscreenToggleButton(),
          ],
        }),
        new Container({
          components: [
            new AdMessageLabel({ text: 'Ad: {remainingTime} secs' }),
            new AdSkipButton(),
          ],
          cssClass: 'ui-ads-status',
        }),
      ],
      cssClasses: ['ui-skin-modern', 'ui-skin-ads', 'ui-skin-smallscreen'],
    });
  }

  function modernCastReceiverUI(config: SubtitleOverlayConfig) {
    let controlBar = new ControlBar({
      components: [
        new Container({
          components: [
            new PlaybackTimeLabel({ timeLabelMode: PlaybackTimeLabelMode.CurrentTime, hideInLivePlayback: true }),
            new SeekBar({ smoothPlaybackPositionUpdateIntervalMs: -1 }),
            new PlaybackTimeLabel({ timeLabelMode: PlaybackTimeLabelMode.TotalTime, cssClasses: ['text-right'] }),
          ],
          cssClasses: ['controlbar-top'],
        }),
      ],
    });

    return new CastUIContainer({
      components: [
        new SubtitleOverlay(config),
        new BufferingOverlay(),
        new PlaybackToggleOverlay(),
        new Watermark(),
        controlBar,
        new TitleBar({ keepHiddenWithoutMetadata: true }),
        new ErrorMessageOverlay(),
      ],
      cssClasses: ['ui-skin-modern', 'ui-skin-cast-receiver'],
    });
  }

  export function buildModernUI(player: PlayerAPI, config: UIConfig = {}): UIManager {
    // show smallScreen UI only on mobile/handheld devices
    let smallScreenSwitchWidth = 600;
    return new UIManager(player, [{
      ui: modernSmallScreenAdsUI(),
      condition: (context: UIConditionContext) => {
        return context.isMobile && context.documentWidth < smallScreenSwitchWidth && context.isAdWithUI;
      },
    }, {
      ui: modernAdsUI(),
      condition: (context: UIConditionContext) => {
        return context.isAdWithUI;
      },
    }, {
      ui: modernSmallScreenUI(extractSubtitleOverlayConfig(config)),
      condition: (context: UIConditionContext) => {
        return context.isMobile && context.documentWidth < smallScreenSwitchWidth;
      },
    }, {
<<<<<<< HEAD
      ui: modernUI(extractSubtitleOverlayConfig(config))
=======
      ui: modernUI(),
>>>>>>> 39a3427c
    }], config);
  }

  export function buildModernSmallScreenUI(player: PlayerAPI, config: UIConfig = {}): UIManager {
    return new UIManager(player, [{
      ui: modernSmallScreenAdsUI(),
      condition: (context: UIConditionContext) => {
        return context.isAdWithUI;
      },
    }, {
<<<<<<< HEAD
      ui: modernSmallScreenUI(extractSubtitleOverlayConfig(config))
=======
      ui: modernSmallScreenUI(),
>>>>>>> 39a3427c
    }], config);
  }

  export function buildModernCastReceiverUI(player: PlayerAPI, config: UIConfig = {}): UIManager {
    return new UIManager(player, modernCastReceiverUI(extractSubtitleOverlayConfig(config)), config);
  }

  function legacyUI() {
    let settingsPanel = new SettingsPanel({
      components: [
        new SettingsPanelItem('Video Quality', new VideoQualitySelectBox()),
        new SettingsPanelItem('Audio Track', new AudioTrackSelectBox()),
        new SettingsPanelItem('Audio Quality', new AudioQualitySelectBox()),
        new SettingsPanelItem('Subtitles', new SubtitleSelectBox()),
      ],
      hidden: true,
    });

    let controlBar = new ControlBar({
      components: [
        settingsPanel,
        new PlaybackToggleButton(),
        new SeekBar({ label: new SeekBarLabel() }),
        new PlaybackTimeLabel(),
        new VRToggleButton(),
        new VolumeControlButton(),
        new SettingsToggleButton({ settingsPanel: settingsPanel }),
        new CastToggleButton(),
        new FullscreenToggleButton(),
      ],
    });

    return new UIContainer({
      components: [
        new SubtitleOverlay(),
        new CastStatusOverlay(),
        new PlaybackToggleOverlay(),
        new Watermark(),
        new RecommendationOverlay(),
        controlBar,
        new TitleBar(),
        new ErrorMessageOverlay(),
      ],
      cssClasses: ['ui-skin-legacy'],
    });
  }

  function legacyAdsUI() {
    return new UIContainer({
      components: [
        new AdClickOverlay(),
        new ControlBar({
          components: [
            new PlaybackToggleButton(),
            new AdMessageLabel(),
            new VolumeControlButton(),
            new FullscreenToggleButton(),
          ],
        }),
        new AdSkipButton(),
      ],
      cssClasses: ['ui-skin-legacy', 'ui-skin-ads'],
    });
  }

  function legacyCastReceiverUI() {
    let controlBar = new ControlBar({
      components: [
        new SeekBar(),
        new PlaybackTimeLabel(),
      ],
    });

    return new UIContainer({
      components: [
        new SubtitleOverlay(),
        new PlaybackToggleOverlay(),
        new Watermark(),
        controlBar,
        new TitleBar(),
        new ErrorMessageOverlay(),
      ],
      cssClasses: ['ui-skin-legacy', 'ui-skin-cast-receiver'],
    });
  }

  function legacyTestUI() {
    let settingsPanel = new SettingsPanel({
      components: [
        new SettingsPanelItem('Video Quality', new VideoQualitySelectBox()),
        new SettingsPanelItem('Audio Track', new AudioTrackSelectBox()),
        new SettingsPanelItem('Audio Quality', new AudioQualitySelectBox()),
        new SettingsPanelItem('Subtitles', new SubtitleSelectBox()),
      ],
      hidden: true,
    });

    let controlBar = new ControlBar({
      components: [settingsPanel,
        new PlaybackToggleButton(),
        new SeekBar({ label: new SeekBarLabel() }),
        new PlaybackTimeLabel(),
        new VRToggleButton(),
        new VolumeToggleButton(),
        new VolumeSlider(),
        new VolumeControlButton(),
        new VolumeControlButton({ vertical: false }),
        new SettingsToggleButton({ settingsPanel: settingsPanel }),
        new CastToggleButton(),
        new FullscreenToggleButton(),
      ],
    });

    return new UIContainer({
      components: [
        new SubtitleOverlay(),
        new CastStatusOverlay(),
        new PlaybackToggleOverlay(),
        new Watermark(),
        new RecommendationOverlay(),
        controlBar,
        new TitleBar(),
        new ErrorMessageOverlay(),
      ],
      cssClasses: ['ui-skin-legacy'],
    });
  }

  export function buildLegacyUI(player: PlayerAPI, config: UIConfig = {}): UIManager {
    return new UIManager(player, [{
      ui: legacyAdsUI(),
      condition: (context: UIConditionContext) => {
        return context.isAdWithUI;
      },
    }, {
      ui: legacyUI(),
    }], config);
  }

  export function buildLegacyCastReceiverUI(player: PlayerAPI, config: UIConfig = {}): UIManager {
    return new UIManager(player, legacyCastReceiverUI(), config);
  }

  export function buildLegacyTestUI(player: PlayerAPI, config: UIConfig = {}): UIManager {
    return new UIManager(player, legacyTestUI(), config);
  }
}

export interface SeekPreviewArgs extends NoArgs {
  /**
   * The timeline position in percent where the event originates from.
   */
  position: number;
  /**
   * The timeline marker associated with the current position, if existing.
   */
  marker?: TimelineMarker;
}

/**
 * Encapsulates functionality to manage a UI instance. Used by the {@link UIManager} to manage multiple UI instances.
 */
export class UIInstanceManager {
  private playerWrapper: PlayerWrapper;
  private ui: UIContainer;
  private config: UIConfig;

  private events = {
    onConfigured: new EventDispatcher<UIContainer, NoArgs>(),
    onSeek: new EventDispatcher<SeekBar, NoArgs>(),
    onSeekPreview: new EventDispatcher<SeekBar, SeekPreviewArgs>(),
    onSeeked: new EventDispatcher<SeekBar, NoArgs>(),
    onComponentShow: new EventDispatcher<Component<ComponentConfig>, NoArgs>(),
    onComponentHide: new EventDispatcher<Component<ComponentConfig>, NoArgs>(),
    onControlsShow: new EventDispatcher<UIContainer, NoArgs>(),
    onPreviewControlsHide: new EventDispatcher<UIContainer, CancelEventArgs>(),
    onControlsHide: new EventDispatcher<UIContainer, NoArgs>(),
  };

  constructor(player: PlayerAPI, ui: UIContainer, config: UIConfig = {}) {
    this.playerWrapper = new PlayerWrapper(player);
    this.ui = ui;
    this.config = config;
  }

  getConfig(): UIConfig {
    return this.config;
  }

  getUI(): UIContainer {
    return this.ui;
  }

  getPlayer(): PlayerAPI {
    return this.playerWrapper.getPlayer();
  }

  /**
   * Fires when the UI is fully configured and added to the DOM.
   * @returns {EventDispatcher}
   */
  get onConfigured(): EventDispatcher<UIContainer, NoArgs> {
    return this.events.onConfigured;
  }

  /**
   * Fires when a seek starts.
   * @returns {EventDispatcher}
   */
  get onSeek(): EventDispatcher<SeekBar, NoArgs> {
    return this.events.onSeek;
  }

  /**
   * Fires when the seek timeline is scrubbed.
   * @returns {EventDispatcher}
   */
  get onSeekPreview(): EventDispatcher<SeekBar, SeekPreviewArgs> {
    return this.events.onSeekPreview;
  }

  /**
   * Fires when a seek is finished.
   * @returns {EventDispatcher}
   */
  get onSeeked(): EventDispatcher<SeekBar, NoArgs> {
    return this.events.onSeeked;
  }

  /**
   * Fires when a component is showing.
   * @returns {EventDispatcher}
   */
  get onComponentShow(): EventDispatcher<Component<ComponentConfig>, NoArgs> {
    return this.events.onComponentShow;
  }

  /**
   * Fires when a component is hiding.
   * @returns {EventDispatcher}
   */
  get onComponentHide(): EventDispatcher<Component<ComponentConfig>, NoArgs> {
    return this.events.onComponentHide;
  }

  /**
   * Fires when the UI controls are showing.
   * @returns {EventDispatcher}
   */
  get onControlsShow(): EventDispatcher<UIContainer, NoArgs> {
    return this.events.onControlsShow;
  }

  /**
   * Fires before the UI controls are hiding to check if they are allowed to hide.
   * @returns {EventDispatcher}
   */
  get onPreviewControlsHide(): EventDispatcher<UIContainer, CancelEventArgs> {
    return this.events.onPreviewControlsHide;
  }

  /**
   * Fires when the UI controls are hiding.
   * @returns {EventDispatcher}
   */
  get onControlsHide(): EventDispatcher<UIContainer, NoArgs> {
    return this.events.onControlsHide;
  }

  protected clearEventHandlers(): void {
    this.playerWrapper.clearEventHandlers();

    let events = <any>this.events; // avoid TS7017
    for (let event in events) {
      let dispatcher = <EventDispatcher<Object, Object>>events[event];
      dispatcher.unsubscribeAll();
    }
  }
}

/**
 * Extends the {@link UIInstanceManager} for internal use in the {@link UIManager} and provides access to functionality
 * that components receiving a reference to the {@link UIInstanceManager} should not have access to.
 */
class InternalUIInstanceManager extends UIInstanceManager {

  private configured: boolean;
  private released: boolean;

  getWrappedPlayer(): WrappedPlayer {
    // TODO find a non-hacky way to provide the WrappedPlayer to the UIManager without exporting it
    // getPlayer() actually returns the WrappedPlayer but its return type is set to Player so the WrappedPlayer does
    // not need to be exported
    return <WrappedPlayer>this.getPlayer();
  }

  configureControls(): void {
    this.configureControlsTree(this.getUI());
    this.configured = true;
  }

  isConfigured(): boolean {
    return this.configured;
  }

  private configureControlsTree(component: Component<ComponentConfig>) {
    let configuredComponents: Component<ComponentConfig>[] = [];

    UIUtils.traverseTree(component, (component) => {
      // First, check if we have already configured a component, and throw an error if we did. Multiple configuration
      // of the same component leads to unexpected UI behavior. Also, a component that is in the UI tree multiple
      // times hints at a wrong UI structure.
      // We could just skip configuration in such a case and not throw an exception, but enforcing a clean UI tree
      // seems like the better choice.
      for (let configuredComponent of configuredComponents) {
        if (configuredComponent === component) {
          // Write the component to the console to simplify identification of the culprit
          // (e.g. by inspecting the config)
          if (console) {
            console.error('Circular reference in UI tree', component);
          }

          // Additionally throw an error, because this case must not happen and leads to unexpected UI behavior.
          throw Error('Circular reference in UI tree: ' + component.constructor.name);
        }
      }

      component.initialize();
      component.configure(this.getPlayer(), this);
      configuredComponents.push(component);
    });
  }

  releaseControls(): void {
    // Do not call release methods if the components have never been configured; this can result in exceptions
    if (this.configured) {
      this.releaseControlsTree(this.getUI());
      this.configured = false;
    }
    this.released = true;
  }

  isReleased(): boolean {
    return this.released;
  }

  private releaseControlsTree(component: Component<ComponentConfig>) {
    component.release();

    if (component instanceof Container) {
      for (let childComponent of component.getComponents()) {
        this.releaseControlsTree(childComponent);
      }
    }
  }

  clearEventHandlers(): void {
    super.clearEventHandlers();
  }
}

/**
 * Extended interface of the {@link Player} for use in the UI.
 */
interface WrappedPlayer extends PlayerAPI {
  /**
   * Fires an event on the player that targets all handlers in the UI but never enters the real player.
   * @param event the event to fire
   * @param data data to send with the event
   */
  fireEventInUI(event: EVENT, data: {}): void;
}

/**
 * Wraps the player to track event handlers and provide a simple method to remove all registered event
 * handlers from the player.
 */
class PlayerWrapper {

  private player: PlayerAPI;
  private wrapper: WrappedPlayer;

  private eventHandlers: { [eventType: string]: PlayerEventCallback[]; } = {};

  constructor(player: PlayerAPI) {
    this.player = player;

    // Collect all members of the player (public API methods and properties of the player)
    // (Object.getOwnPropertyNames(player) does not work with the player TypeScript class starting in 7.2)
    let members: string[] = [];
    for (let member in player) {
      members.push(member);
    }

    // Split the members into methods and properties
    let methods = <any[]>[];
    let properties = <any[]>[];

    for (let member of members) {
      if (typeof (<any>player)[member] === 'function') {
        methods.push(member);
      } else {
        properties.push(member);
      }
    }

    // Create wrapper object
    let wrapper = <any>{};

    // Add function wrappers for all API methods that do nothing but calling the base method on the player
    for (let method of methods) {
      wrapper[method] = function() {
        // console.log('called ' + member); // track method calls on the player
        return (<any>player)[method].apply(player, arguments);
      };
    }

    // Add all public properties of the player to the wrapper
    for (let property of properties) {
      // Get an eventually existing property descriptor to differentiate between plain properties and properties with
      // getters/setters.
      let propertyDescriptor: PropertyDescriptor = Object.getOwnPropertyDescriptor(player, property) ||
        Object.getOwnPropertyDescriptor(Object.getPrototypeOf(player), property);

      // If the property has getters/setters, wrap them accordingly...
      if (propertyDescriptor && (propertyDescriptor.get || propertyDescriptor.set)) {
        Object.defineProperty(wrapper, property, {
          get: () => propertyDescriptor.get.call(player),
          set: (value: any) => propertyDescriptor.set.call(player, value),
        });
      }
      // ... else just transfer the property to the wrapper
      else {
        wrapper[property] = (<any>player)[property];
      }
    }

    // Explicitly add a wrapper method for 'addEventHandler' that adds added event handlers to the event list
    wrapper.addEventHandler = (eventType: EVENT, callback: PlayerEventCallback) => {
      player.addEventHandler(eventType, callback);

      if (!this.eventHandlers[eventType]) {
        this.eventHandlers[eventType] = [];
      }

      this.eventHandlers[eventType].push(callback);

      return wrapper;
    };

    // Explicitly add a wrapper method for 'removeEventHandler' that removes removed event handlers from the event list
    wrapper.removeEventHandler = (eventType: EVENT, callback: PlayerEventCallback) => {
      player.removeEventHandler(eventType, callback);

      if (this.eventHandlers[eventType]) {
        ArrayUtils.remove(this.eventHandlers[eventType], callback);
      }

      return wrapper;
    };

    wrapper.fireEventInUI = (event: EVENT, data: {}) => {
      if (this.eventHandlers[event]) { // check if there are handlers for this event registered
        // Extend the data object with default values to convert it to a {@link PlayerEvent} object.
        let playerEventData = <PlayerEvent>Object.assign({}, {
          timestamp: Date.now(),
          type: event,
          // Add a marker property so the UI can detect UI-internal player events
          uiSourced: true,
        }, data);

        // Execute the registered callbacks
        for (let callback of this.eventHandlers[event]) {
          callback(playerEventData);
        }
      }
    };

    this.wrapper = <WrappedPlayer>wrapper;
  }

  /**
   * Returns a wrapped player object that can be used on place of the normal player object.
   * @returns {WrappedPlayer} a wrapped player
   */
  getPlayer(): WrappedPlayer {
    return this.wrapper;
  }

  /**
   * Clears all registered event handlers from the player that were added through the wrapped player.
   */
  clearEventHandlers(): void {
    for (let eventType in this.eventHandlers) {
      for (let callback of this.eventHandlers[eventType]) {
        this.player.removeEventHandler(eventType, callback);
      }
    }
  }
}<|MERGE_RESOLUTION|>--- conflicted
+++ resolved
@@ -49,6 +49,7 @@
 import {Spacer} from './components/spacer';
 import GetSubtitleSettingList from './components/subtitlesettings/settinglist';
 
+
 export interface UIRecommendationConfig {
   title: string;
   url: string;
@@ -432,19 +433,14 @@
       overlay: subtitleOverlay,
     });
 
-    let components: Component<ComponentConfig>[] = [
+
+    let settingsPanel = new SettingsPanel({
+      components: [
         new SettingsPanelItem('Video Quality', new VideoQualitySelectBox()),
         new SettingsPanelItem('Speed', new PlaybackSpeedSelectBox()),
         new SettingsPanelItem('Audio Track', new AudioTrackSelectBox()),
         new SettingsPanelItem('Audio Quality', new AudioQualitySelectBox()),
-<<<<<<< HEAD
-  ]
-    let settingsPanel = new SettingsPanel({
-      components: components,
-=======
-        new SettingsPanelItem('Subtitles', new SubtitleSelectBox()),
-      ],
->>>>>>> 39a3427c
+      ],
       hidden: true,
     });
 
@@ -550,19 +546,13 @@
       components: GetSubtitleSettingList(subtitleOverlay),
       overlay: subtitleOverlay,
     });
-    let components: Component<ComponentConfig>[] = [
+    let settingsPanel = new SettingsPanel({
+      components: [
         new SettingsPanelItem('Video Quality', new VideoQualitySelectBox()),
         new SettingsPanelItem('Speed', new PlaybackSpeedSelectBox()),
         new SettingsPanelItem('Audio Track', new AudioTrackSelectBox()),
         new SettingsPanelItem('Audio Quality', new AudioQualitySelectBox()),
-<<<<<<< HEAD
-    ]
-    let settingsPanel = new SettingsPanel({
-      components: components,
-=======
-        new SettingsPanelItem('Subtitles', new SubtitleSelectBox()),
-      ],
->>>>>>> 39a3427c
+      ],
       hidden: true,
       hideDelay: -1,
     });
@@ -696,11 +686,7 @@
         return context.isMobile && context.documentWidth < smallScreenSwitchWidth;
       },
     }, {
-<<<<<<< HEAD
-      ui: modernUI(extractSubtitleOverlayConfig(config))
-=======
-      ui: modernUI(),
->>>>>>> 39a3427c
+      ui: modernUI(extractSubtitleOverlayConfig(config)),
     }], config);
   }
 
@@ -711,11 +697,7 @@
         return context.isAdWithUI;
       },
     }, {
-<<<<<<< HEAD
-      ui: modernSmallScreenUI(extractSubtitleOverlayConfig(config))
-=======
-      ui: modernSmallScreenUI(),
->>>>>>> 39a3427c
+      ui: modernSmallScreenUI(extractSubtitleOverlayConfig(config)),
     }], config);
   }
 
